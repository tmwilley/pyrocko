from pyrocko import trace, io, util
import unittest, math
import numpy as num

class TraceTestCase(unittest.TestCase):
    
    def testIntegrationDifferentiation(self):
        
        tlen = 100.
        dt = 0.1
        n = int(tlen/dt)
        f = 0.5
        tfade = tlen/10.
        
        xdata = num.arange(n)*dt
        ydata = num.sin(xdata*2.*num.pi*f)
        a = trace.Trace(channel='A', deltat=dt, ydata=ydata)
       
        b = a.transfer(tfade, (0.0, 0.1, 2.,3.), 
            transfer_function=trace.IntegrationResponse())
        b.set_codes(channel='B')
        
        c = a.transfer(tfade, (0.0, 0.1, 2.,3.), 
            transfer_function=trace.DifferentiationResponse())       
        c.set_codes(channel='C')
                
        eps = 0.001
        xdata = b.get_xdata()
        ydata = b.get_ydata()
        ydata_shouldbe = -num.cos(xdata*2*num.pi*f) /(2.*num.pi*f)
        assert num.amax(num.abs(ydata-ydata_shouldbe)) < eps, \
            'integration failed'
        
        xdata = c.get_xdata()
        ydata = c.get_ydata()
        ydata_shouldbe = num.cos(xdata*2*num.pi*f) *(2.*num.pi*f)
        assert num.amax(num.abs(ydata-ydata_shouldbe)) < eps, \
            'differentiation failed'
        
    def testDegapping(self):
        dt = 1.0
        atmin = 100.
        
        for btmin in range(90,120):
            a = trace.Trace(deltat=dt, ydata=num.zeros(10), tmin=atmin)
            b = trace.Trace(deltat=dt, ydata=num.ones(5), tmin=btmin)
            traces = [a,b]
            traces.sort( lambda a,b: cmp(a.full_id, b.full_id) )
            xs = trace.degapper(traces)
            
            if btmin == 90:
                assert len(xs) == 2
            elif btmin > 90 and btmin < 115:
                assert len(xs) == 1
            else:
                assert len(xs) == 2
        
        a = trace.Trace(deltat=dt, ydata=num.zeros(10), tmin=100)
        b = trace.Trace(deltat=dt, ydata=num.ones(10), tmin=100)
        traces = [a,b]
        traces.sort( lambda a,b: cmp(a.full_id, b.full_id) )
        xs = trace.degapper(traces)
        assert len(xs) == 1
        for x in xs:
            assert x.tmin == 100
            assert x.get_ydata().size == 10
            
<<<<<<< HEAD
        print '--'
        
    def testRotation(self):
        s2 = math.sqrt(2.)
        ndata = num.array([s2,s2], dtype=num.float)
        edata = num.array([s2,0.], dtype=num.float)
        dt = 1.0
        n = trace.Trace(deltat=dt, ydata=ndata, tmin=100, channel='N')
        e = trace.Trace(deltat=dt, ydata=edata, tmin=100, channel='E')
        rotated = trace.rotate([n,e], 45., ['N','E'], ['R','T'])
        for tr in rotated:
            if tr.channel == 'R':
                r = tr
            if tr.channel == 'T':
                t = tr
        
        assert( num.all(r.get_ydata() - num.array([ 2., 1. ]) < 1.0e-6 ) )
        assert( num.all(t.get_ydata() - num.array([ 0., -1 ]) < 1.0e-6 ) )
            
        
    def testExtend(self):
        tmin = 1234567890.
        t = trace.Trace(tmin=tmin, ydata=num.ones(10,dtype=num.float))
        tmax = t.tmax
        t.extend(tmin-10.2, tmax+10.7)
        assert int(round(tmin-t.tmin)) == 10
        assert int(round(t.tmax-tmax)) == 10
        assert all(t.ydata[:10] == num.zeros(10, dtype=num.float))
        assert all(t.ydata[-10:] == num.zeros(10, dtype=num.float))
        assert all(t.ydata[10:-10] == num.ones(10, dtype=num.float))
        
        t = trace.Trace(tmin=tmin, ydata=num.arange(10,dtype=num.float)+1.)
        t.extend(tmin-10.2, tmax+10.7, fillmethod='repeat')
        assert all(t.ydata[:10] == num.ones(10, dtype=num.float))
        assert all(t.ydata[-10:] == num.zeros(10, dtype=num.float)+10.)
        assert all(t.ydata[10:-10] == num.arange(10, dtype=num.float)+1.)
=======
    def testAppend(self):
        a = trace.Trace(ydata=num.zeros(0, dtype=num.float), tmin=1234567890)
        for i in xrange(10000):
            a.append(num.arange(1000, dtype=num.float))
        
        print a.get_ydata().size
>>>>>>> 1d5803d1

if __name__ == "__main__":
    util.setup_logging('warning')
    unittest.main()
<|MERGE_RESOLUTION|>--- conflicted
+++ resolved
@@ -64,9 +64,6 @@
         for x in xs:
             assert x.tmin == 100
             assert x.get_ydata().size == 10
-            
-<<<<<<< HEAD
-        print '--'
         
     def testRotation(self):
         s2 = math.sqrt(2.)
@@ -102,14 +99,13 @@
         assert all(t.ydata[:10] == num.ones(10, dtype=num.float))
         assert all(t.ydata[-10:] == num.zeros(10, dtype=num.float)+10.)
         assert all(t.ydata[10:-10] == num.arange(10, dtype=num.float)+1.)
-=======
+    
     def testAppend(self):
         a = trace.Trace(ydata=num.zeros(0, dtype=num.float), tmin=1234567890)
         for i in xrange(10000):
             a.append(num.arange(1000, dtype=num.float))
         
         print a.get_ydata().size
->>>>>>> 1d5803d1
 
 if __name__ == "__main__":
     util.setup_logging('warning')
