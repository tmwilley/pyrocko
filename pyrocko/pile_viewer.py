#!/usr/bin/env python

import os, sys, time, calendar, datetime, signal, re, math, scipy.stats, tempfile, logging, traceback, shlex, operator, copy

from optparse import OptionParser
import numpy as num 
from itertools import izip

import pyrocko.model, pyrocko.pile, pyrocko.shadow_pile, pyrocko.trace, pyrocko.util, pyrocko.plot, pyrocko.snuffling, pyrocko.snufflings

from pyrocko.util import TableWriter, TableReader

from pyrocko.nano import Nano
<<<<<<< HEAD
from pyrocko.gui_util import ValControl, LinValControl, Marker, EventMarker, PhaseMarker, make_QPolygonF, draw_label, \
    gmtime_x, myctime, mystrftime, Progressbars
=======
from pyrocko.gui_util import ValControl, LinValControl, Marker, EventMarker, PhaseMarker, make_QPolygonF, draw_label, Label, \
    gmtime_x, myctime, mystrftime
>>>>>>> f1e86907

from PyQt4.QtCore import *
from PyQt4.QtGui import *
from PyQt4.QtOpenGL import *
from PyQt4.QtSvg import *


logger = logging.getLogger('pyrocko.pile_viewer')

class Global:
    appOnDemand = None

class NSLC:
    def __init__(self, n,s,l=None,c=None):
        self.network = n
        self.station = s
        self.location = l
        self.channel = c

class m_float(float):
    
    def __str__(self):
        if abs(self) >= 10000.:
            return '%g km' % round(self/1000.,0)
        elif abs(self) >= 1000.:
            return '%g km' % round(self/1000.,1)
        else:
            return '%.5g m' % self
        
def m_float_or_none(x):
    if x is None:
        return None
    else:
        return m_float(x)

class deg_float(float):
    
    def __str__(self):
        return '%4.0f' % self

def deg_float_or_none(x):
    if x is None:
        return None
    else:
        return deg_float(x)

class sector_int(int):
    
    def __str__(self):
        return '[%i]' % self

def num_to_html(num):
    snum = '%g' % num
    m = re.match(r'(.+)[eE]([+-]?\d+)$', snum)
    if m:
        snum = m.group(1) + ' &times; 10<sup>%i</sup>' % int(m.group(2))

    return snum
 
gap_lap_tolerance = 5.

class Timer:
    def __init__(self):
        self._start = None
        self._stop = None
    
    def start(self):
        self._start = os.times()
    
    def stop(self):
        self._stop = os.times()

    def get(self):
        a = self._start
        b = self._stop
        if a is not None and b is not None:
            return tuple([ b[i] - a[i] for i in xrange(5) ])
        else:
            return tuple([ 0. ] * 5)
        
    def __sub__(self, other):
        a = self.get()
        b = other.get()
        return tuple( [ a[i] - b[i] for i in xrange(5) ] )

class Integrator(pyrocko.shadow_pile.ShadowPile):

    def process(self, iblock, tmin, tmax, traces):
        for trace in traces:
            trace.ydata -= trace.ydata.mean()
            trace.ydata = num.cumsum(trace.ydata)
        
        return traces
        
class ObjectStyle(object):
    def __init__(self, frame_pen, fill_brush):
        self.frame_pen = frame_pen
        self.fill_brush = fill_brush

box_styles = []
box_alpha = 100
for color in 'orange skyblue butter chameleon chocolate plum scarletred'.split():
    box_styles.append(ObjectStyle(
        QPen(QColor(*pyrocko.plot.tango_colors[color+'3'])),
        QBrush(QColor(*(pyrocko.plot.tango_colors[color+'1']+(box_alpha,)))),        
    ))
    
sday   = 60*60*24     # \ 
smonth = 60*60*24*30  #   > only used as approx. intervals...
syear  = 60*60*24*365 # /

acceptable_tincs = num.array([1, 2, 5, 10, 20, 30, 60, 60*5, 60*10, 60*20, 60*30, 60*60, 
                     60*60*3, 60*60*6, 60*60*12, sday, smonth, syear ],dtype=num.float)

def get_working_system_time_range():
    now = time.time()
    hi = now
    for ignore in range(200):
        now += syear
        try:
            tt = time.gmtime(now)
            time.strftime('', tt)
            hi = now
        except:
            break
        
    now = time.time()
    lo = now
    for ignore in range(200):    
        now -= syear
        try:
            tt = time.gmtime(now)
            time.strftime('',tt)
            lo = now
        except:
            break
    return lo, hi

working_system_time_range = get_working_system_time_range()

def is_working_time(t):
    return working_system_time_range[0] <= t and  t <= working_system_time_range[1]
        

def fancy_time_ax_format(inc):
    l0_fmt_brief = ''
    l2_fmt = ''
    l2_trig = 0
    if inc < 0.001:
        l0_fmt = '.%u'
        l0_center = False
        l1_fmt = '%H:%M:%S'
        l1_trig = 6
        l2_fmt = '%b %d, %Y'
        l2_trig = 3
    elif inc < 1:
        l0_fmt = '.%r'
        l0_center = False
        l1_fmt = '%H:%M:%S'
        l1_trig = 6
        l2_fmt = '%b %d, %Y'
        l2_trig = 3
    elif inc < 60:
        l0_fmt = '%H:%M:%S'
        l0_center = False
        l1_fmt = '%b %d, %Y'
        l1_trig = 3
    elif inc < 3600:
        l0_fmt = '%H:%M'
        l0_center = False
        l1_fmt = '%b %d, %Y'
        l1_trig = 3
    elif inc < sday:
        l0_fmt = '%H:%M'
        l0_center = False
        l1_fmt = '%b %d, %Y'
        l1_trig = 3
    elif inc < smonth:
        l0_fmt = '%a %d'
        l0_fmt_brief = '%d'
        l0_center = True
        l1_fmt = '%b, %Y'
        l1_trig = 2
    elif inc < syear:
        l0_fmt = '%b'
        l0_center = True
        l1_fmt = '%Y'
        l1_trig = 1
    else:
        l0_fmt = '%Y'
        l0_center = False
        l1_fmt = ''
        l1_trig = 0
        
    return l0_fmt, l0_fmt_brief, l0_center, l1_fmt, l1_trig, l2_fmt, l2_trig

def day_start(timestamp):
   tt = time.gmtime(int(timestamp))
   tts = tt[0:3] + (0,0,0) + tt[6:9]
   return calendar.timegm(tts)

def month_start(timestamp):
   tt = time.gmtime(int(timestamp))
   tts = tt[0:2] + (1,0,0,0) + tt[6:9]
   return calendar.timegm(tts)

def year_start(timestamp):
    tt = time.gmtime(int(timestamp))
    tts = tt[0:1] + (1,1,0,0,0) + tt[6:9]
    return calendar.timegm(tts)

def time_nice_value(inc0):
    if inc0 < acceptable_tincs[0]:
        return pyrocko.plot.nice_value(inc0)
    elif inc0 > acceptable_tincs[-1]:
        return pyrocko.plot.nice_value(inc0/syear)*syear
    else:
        i = num.argmin(num.abs(acceptable_tincs-inc0))
        return acceptable_tincs[i]

class TimeScaler(pyrocko.plot.AutoScaler):
    def __init__(self):
        pyrocko.plot.AutoScaler.__init__(self)
        self.mode = 'min-max'
    
    def make_scale(self, data_range):
        assert self.mode in ('min-max', 'off'), 'mode must be "min-max" or "off" for TimeScaler'
        
        data_min = min(data_range)
        data_max = max(data_range)
        is_reverse = (data_range[0] > data_range[1])
        
        mi, ma = data_min, data_max
        nmi = mi
        if self.mode != 'off':
            nmi = mi - self.space*(ma-mi)
            
        nma = ma
        if self.mode != 'off':
            nma = ma + self.space*(ma-mi)
             
        mi, ma = nmi, nma
        
        if mi == ma and a != 'off':
            mi -= 1.0
            ma += 1.0
        
        mi = max(working_system_time_range[0],mi)
        ma = min(working_system_time_range[1],ma)
        
        # make nice tick increment
        if self.inc is not None:
            inc = self.inc
        else:
            if self.approx_ticks > 0.:
                inc = time_nice_value( (ma-mi)/self.approx_ticks )
            else:
                inc = time_nice_value( (ma-mi)*10. )
        
        if inc == 0.0:
            inc = 1.0
        
        if is_reverse:
            return ma, mi, -inc
        else:
            return mi, ma, inc


    def make_ticks(self, data_range):
        mi, ma, inc = self.make_scale(data_range)
        
        is_reverse = False
        if inc < 0:
            mi, ma, inc = ma, mi, -inc
            is_reverse = True
            
        ticks = []
        
        if inc < sday:
            mi_day = day_start(max(mi, working_system_time_range[0]+sday*1.5))
            base = mi_day+math.ceil(float(mi-mi_day)/inc)*inc
            base_day = mi_day
            i = 0
            while True:
                tick = base+i*inc
                if tick > ma: break
                tick_day = day_start(tick)
                if tick_day > base_day:
                    base_day = tick_day
                    base = base_day
                    i = 0
                else:
                    ticks.append(tick)
                    i += 1
                    
        elif inc < smonth:
            mi_day = day_start(max(mi, working_system_time_range[0]+sday*1.5))
            dt_base = datetime.datetime(*time.gmtime(mi_day)[:6])
            delta = datetime.timedelta(days=int(round(inc/sday)))
            if mi_day == mi: dt_base += delta
            i = 0
            while True:
                current = dt_base + i*delta
                tick = calendar.timegm(current.timetuple())
                if tick > ma: break
                ticks.append(tick)
                i += 1
            
        elif inc < syear:
            mi_month = month_start(max(mi, working_system_time_range[0]+smonth*1.5))
            y,m = time.gmtime(mi_month)[:2]
            while True:
                tick = calendar.timegm((y,m,1,0,0,0))
                m += 1
                if m > 12: y,m = y+1,1
                if tick > ma: break
                if tick >= mi: ticks.append(tick)
        
        else:
            mi_year = year_start(max(mi, working_system_time_range[0]+syear*1.5))
            incy = int(round(inc/syear))
            y = int(math.floor(time.gmtime(mi_year)[0]/incy)*incy)
            
            while True:
                tick = calendar.timegm((y,1,1,0,0,0))
                y += incy
                if tick > ma: break
                if tick >= mi: ticks.append(tick)
        
        if is_reverse: ticks.reverse()
        return ticks, inc

def need_l1_tick(tt, ms, l1_trig):
    return (0,1,1,0,0,0)[l1_trig:] == tt[l1_trig:6] and ms == 0.0
    
 
def tick_to_labels(tick, inc):
    tt, ms = gmtime_x(tick)
    l0_fmt, l0_fmt_brief, l0_center, l1_fmt, l1_trig, l2_fmt, l2_trig = fancy_time_ax_format(inc)
    l0 = mystrftime(l0_fmt, tt, ms)
    l0_brief = mystrftime(l0_fmt_brief, tt, ms)
    l1, l2 = None, None
    if need_l1_tick(tt, ms, l1_trig):
        l1 = mystrftime(l1_fmt, tt, ms)
    if need_l1_tick(tt, ms, l2_trig):
        l2 = mystrftime(l2_fmt, tt, ms)
        
    return l0, l0_brief, l0_center, l1, l2
    
def l1_l2_tick(tick, inc):
    tt, ms = gmtime_x(tick)
    l0_fmt, l0_fmt_brief, l0_center, l1_fmt, l1_trig, l2_fmt, l2_trig = fancy_time_ax_format(inc)
    l1 = mystrftime(l1_fmt, tt, ms)
    l2 = mystrftime(l2_fmt, tt, ms)
    return l1, l2
    
class TimeAx(TimeScaler):
    def __init__(self, *args):
        TimeScaler.__init__(self, *args)
    
    
    def drawit( self, p, xprojection, yprojection ):
        pen = QPen(QColor(*pyrocko.plot.tango_colors['aluminium5']),1)
        p.setPen(pen)
        font = QFont()
        font.setBold(True)
        p.setFont(font)
        fm = p.fontMetrics()
        ticklen = 10
        pad = 10
        tmin, tmax = xprojection.get_in_range()
        ticks, inc = self.make_ticks((tmin,tmax))
        l1_hits = 0
        l2_hits = 0
        
        vmin, vmax = yprojection(0), yprojection(ticklen)
        uumin, uumax = xprojection.get_out_range()
        first_tick_with_label = None
        for tick in ticks:
            umin = xprojection(tick)
            
            umin_approx_next = xprojection(tick+inc)
            umax = xprojection(tick)
            
            pinc_approx = umin_approx_next - umin
            
            p.drawLine(QPointF(umin, vmin), QPointF(umax, vmax))
            l0, l0_brief, l0_center, l1, l2 = tick_to_labels(tick, inc)
            
            if l0_center:
                ushift = (umin_approx_next-umin)/2.
            else:
                ushift = 0.
            
            for l0x in (l0, l0_brief, ''):
                label0 = QString(l0x)
                rect0 = fm.boundingRect( label0 )
                if rect0.width() <= pinc_approx*0.9: break
            
            if uumin+pad < umin-rect0.width()/2.+ushift and umin+rect0.width()/2.+ushift < uumax-pad:
                if first_tick_with_label is None:
                    first_tick_with_label = tick
                p.drawText( QPointF(umin-rect0.width()/2.+ushift, vmin+rect0.height()+ticklen), label0 )
            
            if l1:
                label1 = QString(l1)
                rect1 = fm.boundingRect( label1 )
                if uumin+pad < umin-rect1.width()/2. and umin+rect1.width()/2. < uumax-pad:
                    p.drawText( QPointF(umin-rect1.width()/2., vmin+rect0.height()+rect1.height()+ticklen), label1 )
                    l1_hits += 1
                
            if l2:
                label2 = QString(l2)
                rect2 = fm.boundingRect( label2 )
                if uumin+pad < umin-rect2.width()/2. and umin+rect2.width()/2. < uumax-pad:
                    p.drawText( QPointF(umin-rect2.width()/2., vmin+rect0.height()+rect1.height()+rect2.height()+ticklen), label2 )
                    l2_hits += 1
        
        if first_tick_with_label is None:
            first_tick_with_label = tmin
            
        l1, l2 = l1_l2_tick(first_tick_with_label, inc)
        
        if l1_hits == 0 and l1:
            label1 = QString(l1)
            rect1 = fm.boundingRect( label1 )
            p.drawText( QPointF(uumin+pad, vmin+rect0.height()+rect1.height()+ticklen), label1 )
            l1_hits += 1
        
        if l2_hits == 0 and l2:
            label2 = QString(l2)
            rect2 = fm.boundingRect( label2 )
            p.drawText( QPointF(uumin+pad, vmin+rect0.height()+rect1.height()+rect2.height()+ticklen), label2 )
                
        v = yprojection(0)
        p.drawLine(QPointF(uumin, v), QPointF(uumax, v))
        
class Projection(object):
    def __init__(self):
        self.xr = 0.,1.
        self.ur = 0.,1.
        
    def set_in_range(self, xmin, xmax):
        if xmax == xmin: xmax = xmin + 1.
        if isinstance(xmin, Nano) or isinstance(xmax, Nano):
            self.xr = xmin, xmax
        else:
            self.xr = float(xmin), float(xmax)

    def get_in_range(self):
        return self.xr

    def set_out_range(self, umin, umax):
        if umax == umin: umax = umin + 1.
        self.ur = umin, umax
        
    def get_out_range(self):
        return self.ur
        
    def __call__(self, x):
        umin, umax = self.ur
        xmin, xmax = self.xr
        return umin + (x-xmin)*((umax-umin)/(xmax-xmin))
    
    def clipped(self, x):
        umin, umax = self.ur
        xmin, xmax = self.xr
        return min(umax, max(umin, umin + (x-xmin)*((umax-umin)/(xmax-xmin))))
        
    def rev(self, u):
        umin, umax = self.ur
        xmin, xmax = self.xr
        return xmin + (u-umin)*((xmax-xmin)/(umax-umin))
    
    def copy(self):
        return copy.copy(self)

def add_radiobuttongroup(menu, menudef, obj, target):
    group = QActionGroup(menu)
    menuitems = []
    for l, v in menudef:
        k = QAction(l, menu)
        group.addAction(k)
        menu.addAction(k)
        k.setCheckable(True)
        obj.connect(group, SIGNAL('triggered(QAction*)'), target)
        menuitems.append((k,v))
            
    menuitems[0][0].setChecked(True)
    return menuitems

def sort_actions(menu):
    actions = menu.actions()
    for action in actions:
        menu.removeAction(action)

    actions.sort((lambda a,b: cmp(a.text(), b.text())))
    for action in actions:
        menu.addAction(action)

fkey_map = dict(zip((Qt.Key_F1, Qt.Key_F2, Qt.Key_F3, Qt.Key_F4, Qt.Key_F5, Qt.Key_F10),(1,2,3,4,5,0)))

class PileViewerMainException(Exception):
    pass

def MakePileViewerMainClass(base):
    
    class PileViewerMain(base):

        def __init__(self, pile, ntracks_shown_max, panel_parent, *args):
            if base == QGLWidget:
                apply(base.__init__, (self, QGLFormat(QGL.SampleBuffers)) + args)
            else:
                apply(base.__init__, (self,) + args)

            self.pile = pile
            self.ax_height = 80
            self.panel_parent = panel_parent 

            self.click_tolerance = 5
            
            self.ntracks_shown_max = ntracks_shown_max
            self.initial_ntracks_shown_max = ntracks_shown_max
            self.ntracks = 0
            self.show_all = True
            self.shown_tracks_range = None
            self.track_start = None
            self.track_trange = None
            
            self.lowpass = None
            self.highpass = None
            self.gain = 1.0
            self.rotate = 0.0
            self.markers = []
            self.picking_down = None
            self.picking = None
            self.floating_marker = None
            self.markers = []
            self.all_marker_kinds = (0,1,2,3,4,5)
            self.visible_marker_kinds = self.all_marker_kinds 
            self.active_event_marker = None
            self.ignore_releases = 0
            self.message = None
            self.reloaded = False
            self.pile_has_changed = False
            self.phase_names = { 1: 'P', 2: 'S', 3: 'R', 4: 'Q', 5: '?' } 

            self.tax = TimeAx()
            self.setBackgroundRole( QPalette.Base )
            self.setAutoFillBackground( True )
            poli = QSizePolicy( QSizePolicy.Expanding, QSizePolicy.Expanding )
            self.setSizePolicy( poli )
            self.setMinimumSize(300,200)
            self.setFocusPolicy( Qt.StrongFocus )
    
            self.menu = QMenu(self)
             
#            self.menuitem_pick = QAction('Pick', self.menu)
#            self.menu.addAction(self.menuitem_pick)
#            self.connect( self.menuitem_pick, SIGNAL("triggered(bool)"), self.start_picking )
            
            mi = QAction('Write markers', self.menu)
            self.menu.addAction(mi)
            self.connect( mi, SIGNAL("triggered(bool)"), self.write_markers )
            
            mi = QAction('Write selected markers', self.menu)
            self.menu.addAction(mi)
            self.connect( mi, SIGNAL("triggered(bool)"), self.write_selected_markers )
            
            mi = QAction('Read markers', self.menu)
            self.menu.addAction(mi)
            self.connect( mi, SIGNAL("triggered(bool)"), self.read_markers )
            
            self.menu.addSeparator()
            
    
            menudef = [
                ('Indivdual Scale',            lambda tr: (tr.network, tr.station, tr.location, tr.channel)),
                ('Common Scale',               lambda tr: None),
                ('Common Scale per Station',   lambda tr: (tr.network, tr.station)),
                ('Common Scale per Component', lambda tr: (tr.channel)),
            ]
            
            self.menuitems_scaling = add_radiobuttongroup(self.menu, menudef, self, self.scalingmode_change)
            self.scaling_key = self.menuitems_scaling[0][1]
            self.scaling_hooks = {} 
            
            self.menu.addSeparator()
            
            menudef = [
                ('Scaling based on Minimum and Maximum', 'minmax'),
                ('Scaling based on Mean +- 2 x Std. Deviation', 2),
                ('Scaling based on Mean +- 4 x Std. Deviation', 4),
            ]
            
            self.menuitems_scaling_base = add_radiobuttongroup(self.menu, menudef, self, self.scaling_base_change)
            self.scaling_base = self.menuitems_scaling_base[0][1]
            
            self.menu.addSeparator()
 
            def sector_dist(sta):
                if sta.dist_m is None:
                    return None, None
                else:
                    return (sector_int(round((sta.azimuth+15.)/30.)), m_float(sta.dist_m))

            menudef = [
                ('Sort by Names',
                    lambda tr: () ),
                ('Sort by Distance',
                    lambda tr: self.station_attrib(tr, lambda sta: (m_float_or_none(sta.dist_m),), lambda tr: (None,) )),
                ('Sort by Azimuth',
                    lambda tr: self.station_attrib(tr, lambda sta: (deg_float_or_none(sta.azimuth),), lambda tr: (None,) )),
                ('Sort by Distance in 12 Azimuthal Blocks',
                    lambda tr: self.station_attrib(tr, sector_dist, lambda tr: (None,None) )),
            ]
            self.menuitems_ssorting = add_radiobuttongroup(self.menu, menudef, self, self.s_sortingmode_change)
            
            self._ssort = lambda tr: ()
            
            self.menu.addSeparator()
            
            menudef = [
                ('Subsort by Network, Station, Location, Channel', 
                    ( lambda tr: self.ssort(tr) + tr.nslc_id,     # gathering
                    lambda a,b: cmp(a,b),      # sorting
                    lambda tr: tr.location )),  # coloring
                ('Subsort by Network, Station, Channel, Location', 
                    ( lambda tr: self.ssort(tr) + (tr.network, tr.station, tr.channel, tr.location),
                    lambda a,b: cmp(a,b),
                    lambda tr: tr.channel )),
                ('Subsort by Station, Network, Channel, Location', 
                    ( lambda tr: self.ssort(tr) + (tr.station, tr.network, tr.channel, tr.location),
                    lambda a,b: cmp(a,b),
                    lambda tr: tr.channel )),
                ('Subsort by Location, Network, Station, Channel', 
                    ( lambda tr: self.ssort(tr) + (tr.location, tr.network, tr.station, tr.channel),
                    lambda a,b: cmp(a,b),
                    lambda tr: tr.channel )),
                ('Subsort by Network, Station, Channel (Grouped by Location)',
                    ( lambda tr: self.ssort(tr) + (tr.network, tr.station, tr.channel),
                    lambda a,b: cmp(a,b),
                    lambda tr: tr.location )),
                ('Subsort by Station, Network, Channel (Grouped by Location)',
                    ( lambda tr: self.ssort(tr) + (tr.station, tr.network, tr.channel),
                    lambda a,b: cmp(a,b),
                    lambda tr: tr.location )),
                
            ]
            self.menuitems_sorting = add_radiobuttongroup(self.menu, menudef, self, self.sortingmode_change)
            
            self.menu.addSeparator()
            
            self.menuitem_antialias = QAction('Antialiasing', self.menu)
            self.menuitem_antialias.setCheckable(True)
            self.menu.addAction(self.menuitem_antialias)
            
            self.menuitem_liberal_fetch = QAction('Liberal Fetch Optimization', self.menu)
            self.menuitem_liberal_fetch.setCheckable(True)
            self.menu.addAction(self.menuitem_liberal_fetch)
            
            self.menuitem_cliptraces = QAction('Clip Traces', self.menu)
            self.menuitem_cliptraces.setCheckable(True)
            self.menuitem_cliptraces.setChecked(True)
            self.menu.addAction(self.menuitem_cliptraces)
            
            self.menuitem_showboxes = QAction('Show Boxes', self.menu)
            self.menuitem_showboxes.setCheckable(True)
            self.menuitem_showboxes.setChecked(True)
            self.menu.addAction(self.menuitem_showboxes)
            
            self.menuitem_colortraces = QAction('Color Traces', self.menu)
            self.menuitem_colortraces.setCheckable(True)
            self.menuitem_colortraces.setChecked(False)
            self.menu.addAction(self.menuitem_colortraces)
            
            self.menuitem_showscalerange = QAction('Show Scale Ranges', self.menu)
            self.menuitem_showscalerange.setCheckable(True)
            self.menu.addAction(self.menuitem_showscalerange)

            self.menuitem_showscaleaxis = QAction('Show Scale Axes', self.menu)
            self.menuitem_showscaleaxis.setCheckable(True)
            self.menu.addAction(self.menuitem_showscaleaxis)

            self.menuitem_showzeroline = QAction('Show Zero Lines', self.menu)
            self.menuitem_showzeroline.setCheckable(True)
            self.menu.addAction(self.menuitem_showzeroline)
            
            self.menuitem_fixscalerange = QAction('Fix Scale Ranges', self.menu)
            self.menuitem_fixscalerange.setCheckable(True)
            self.menu.addAction(self.menuitem_fixscalerange)
                
            self.menuitem_allowdownsampling = QAction('Allow Downsampling', self.menu)
            self.menuitem_allowdownsampling.setCheckable(True)
            self.menuitem_allowdownsampling.setChecked(True)
            self.menu.addAction(self.menuitem_allowdownsampling)
            
            self.menuitem_degap = QAction('Allow Degapping', self.menu)
            self.menuitem_degap.setCheckable(True)
            self.menuitem_degap.setChecked(True)
            self.menu.addAction(self.menuitem_degap)
            
            self.menuitem_fft_filtering = QAction('FFT Filtering', self.menu)
            self.menuitem_fft_filtering.setCheckable(True)
            self.menuitem_fft_filtering.setChecked(False)
            self.menu.addAction(self.menuitem_fft_filtering)
            
            self.menuitem_lphp = QAction('Bandpass is Lowpass + Highpass', self.menu)
            self.menuitem_lphp.setCheckable(True)
            self.menuitem_lphp.setChecked(True)
            self.menu.addAction(self.menuitem_lphp)
            
            self.menuitem_watch = QAction('Watch Files', self.menu)
            self.menuitem_watch.setCheckable(True)
            self.menuitem_watch.setChecked(False)
            self.menu.addAction(self.menuitem_watch)
            
            self.menu.addSeparator()
            
            self.snufflings_menu = QMenu('Run Snuffling', self.menu)
            self.menu.addMenu(self.snufflings_menu)
            
            self.toggle_panel_menu = QMenu('Panels', self.menu)
            self.menu.addMenu(self.toggle_panel_menu)
            
            self.menuitem_reload = QAction('Reload Snufflings', self.menu)
            self.menu.addAction(self.menuitem_reload)
            self.connect( self.menuitem_reload, SIGNAL("triggered(bool)"), self.setup_snufflings )

            self.menu.addSeparator()

            self.menuitem_test = QAction('Test', self.menu)
            self.menuitem_test.setCheckable(True)
            self.menuitem_test.setChecked(False)
            self.menu.addAction(self.menuitem_test)
            self.connect( self.menuitem_test, SIGNAL("toggled(bool)"), self.toggletest )

            self.menuitem_print = QAction('Print', self.menu)
            self.menu.addAction(self.menuitem_print)
            self.connect( self.menuitem_print, SIGNAL("triggered(bool)"), self.printit )
            
            self.menuitem_svg = QAction('Save as SVG', self.menu)
            self.menu.addAction(self.menuitem_svg)
            self.connect( self.menuitem_svg, SIGNAL("triggered(bool)"), self.savesvg )
            
            self.menuitem_help = QAction('Help', self.menu)
            self.menu.addAction(self.menuitem_help)
            self.connect( self.menuitem_help, SIGNAL('triggered(bool)'), self.help )
            
            self.menuitem_about = QAction('About', self.menu)
            self.menu.addAction(self.menuitem_about)
            self.connect( self.menuitem_about, SIGNAL('triggered(bool)'), self.about )

            self.menuitem_close = QAction('Close', self.menu)
            self.menu.addAction(self.menuitem_close)
            self.connect( self.menuitem_close, SIGNAL("triggered(bool)"), self.myclose )
           
            self.menu.addSeparator()
            
            self.connect( self.menu, SIGNAL('triggered(QAction*)'), self.update )
                
            self.time_projection = Projection()
            self.set_time_range(self.pile.get_tmin(), self.pile.get_tmax())
            self.time_projection.set_out_range(0., self.width())
                
            self.gather = None
    
            self.trace_filter = None
            self.quick_filter = None
            self.quick_filter_patterns = None, None
            self.blacklist = []
            
            self.track_to_screen = Projection()
            self.track_to_nslc_ids = {}
        
            self.old_vec = None
            self.old_processed_traces = None
            
            self.timer = QTimer( self )
            self.connect( self.timer, SIGNAL("timeout()"), self.periodical ) 
            self.timer.setInterval(1000)
            self.timer.start()
            self.pile.add_listener(self)
            self.trace_styles = {}
            self.determine_box_styles()
            self.setMouseTracking(True)
            
            user_home_dir = os.environ['HOME']
            self.snuffling_modules = {}
            self.snuffling_paths = [ os.path.join(user_home_dir, '.snufflings') ]
            self.default_snufflings = None
            self.snufflings = []

            self.stations = {}
            
            self.timer_draw = Timer()
            self.timer_cutout = Timer()
            
            self.interactive_range_change_time = 0.0
            self.interactive_range_change_delay_time = 10.0
            self.follow_timer = None
            
            self.sortingmode_change_time = 0.0
            self.sortingmode_change_delay_time = None

            self.old_data_ranges = {}
            
            self.error_messages = {}
            self.return_tag = None
            self.wheel_pos = 60

            self.setAcceptDrops(True)
            self._paths_to_load = []

            self.closing = False

        def fail(self, reason):
            box = QMessageBox(self)
            box.setText(reason)
            box.exec_()
    
        def set_trace_filter(self, filter_func):
            self.trace_filter = filter_func
            self.sortingmode_change()

        def update_trace_filter(self):
            if self.blacklist:
                blacklist_func = lambda tr: not pyrocko.util.match_nslc(self.blacklist, tr.nslc_id)
            else:
                blacklist_func = None
            
            if self.quick_filter is None and blacklist_func is None:
                self.set_trace_filter( None )
            elif self.quick_filter is None:
                self.set_trace_filter( blacklist_func )
            elif blacklist_func is None:
                self.set_trace_filter( self.quick_filter )                
            else:
                self.set_trace_filter( lambda tr: blacklist_func(tr) and self.quick_filter(tr) )

        def set_quick_filter(self, filter_func):
            self.quick_filter = filter_func
            self.update_trace_filter()
            
        def set_quick_filter_patterns(self, patterns, inputline=None):
            if patterns is not None:
                self.set_quick_filter(lambda tr: pyrocko.util.match_nslc(patterns, tr.nslc_id))
            else:
                self.set_quick_filter(None)
                
            self.quick_filter_patterns = patterns, inputline
            
        def get_quick_filter_patterns(self):
            return self.quick_filter_patterns
            
        def add_blacklist_pattern(self, pattern):
            if pattern == 'empty':
                keys = set(self.pile.nslc_ids)
                trs = self.pile.all(tmin=self.tmin, tmax=self.tmax, load_data=False, degap=False)
                for tr in trs:
                    if tr.nslc_id in keys:
                        keys.remove(tr.nslc_id)

                for key in keys:
                    xpattern = '.'.join(key)
                    if xpattern not in self.blacklist:
                        self.blacklist.append(xpattern)

            else: 
                if pattern in self.blacklist:
                    self.blacklist.remove(pattern)

                self.blacklist.append(pattern)
            
            logger.info('Blacklist is [ %s ]' % ', '.join(self.blacklist))
            self.update_trace_filter()
            
        def remove_blacklist_pattern(self, pattern):
            if pattern in self.blacklist:
                self.blacklist.remove(pattern)
            else:
                raise PileViewerMainException('Pattern not found in blacklist.')
            
            logger.info('Blacklist is [ %s ]' % ', '.join(self.blacklist))
            self.update_trace_filter()
            
        def clear_blacklist(self):
            self.blacklist = []
            self.update_trace_filter()
            
        def ssort(self, tr):
            return self._ssort(tr)
        
        def station_key(self, x):
            return x.network, x.station
        
        def station_attrib(self, tr, getter, default_getter):
            sk = self.station_key(tr)
            if sk in self.stations:
                station = self.stations[sk]
                return getter(station)
            else:
                return default_getter(tr)
        
        def get_station(self, sk):
            return self.stations[sk]

        def has_station(self, station):
            sk = self.station_key(station)
            return sk in self.stations

        def station_latlon(self, tr, default_getter=lambda tr: (0.,0.)):
            return self.station_attrib(tr, lambda sta: (sta.lat, sta.lon), default_getter)

        def set_stations(self, stations):
            self.stations = {}
            self.add_stations(stations)
        
        def add_stations(self, stations):
            for station in stations:
                sk = self.station_key(station)
                self.stations[sk] = station
        
            ev = self.get_active_event()
            if ev:
                self.set_origin(ev)

        def add_event(self, event):
            marker = EventMarker(event)
            self.add_marker( marker )
       
        def set_event_marker_as_origin(self, ignore):
            selected = self.selected_markers()
            if not selected:
                self.fail('An event marker must be selected.')
                return

            m = selected[0]
            if not isinstance(m, EventMarker):
                self.fail('Selected marker is not an event.')
                return

            self.set_active_event_marker(m)

        def set_active_event_marker(self, event_marker):
            if self.active_event_marker:
                self.active_event_marker.set_active(False)
            self.active_event_marker = event_marker
            event_marker.set_active(True)
            event = event_marker.get_event()
            self.set_origin(event)
            self.emit(SIGNAL('active_event_changed()'))
        
        def get_active_event_marker(self):
            return self.active_event_marker
        
        def get_active_event(self):
            m = self.get_active_event_marker()
            if m is not None:
                return m.get_event()
            else:
                return None
        
        def set_origin(self, location):
            for station in self.stations.values():
                station.set_event_relative_data(location)
            self.sortingmode_change()
        
        def toggletest(self, checked):
            if checked:
                sp = Integrator()
                
                self.add_shadow_pile(sp)
            else:
                self.remove_shadow_piles()
        
        def add_shadow_pile(self, shadow_pile):
            shadow_pile.set_basepile(self.pile)
            shadow_pile.add_listener(self)
            self.pile = shadow_pile
        
        def remove_shadow_piles(self):
            self.pile = self.pile.get_basepile()
            
        def iter_snuffling_modules(self):
            for path in self.snuffling_paths:
                
                if not os.path.isdir(path): 
                    continue
                
                for fn in os.listdir(path):
                    if not fn.endswith('.py'):
                        continue
                    
                    name = fn[:-3]
                    if (path, name) not in self.snuffling_modules:
                        self.snuffling_modules[path, name] = \
                            pyrocko.snuffling.SnufflingModule(path, name, self)
                    
                    yield self.snuffling_modules[path, name]
                    
        def setup_snufflings(self):
            # user snufflings
            for mod in self.iter_snuffling_modules():
                try:
                    mod.load_if_needed()
                except pyrocko.snuffling.BrokenSnufflingModule, e:
                    logger.warn( 'Snuffling module "%s" is broken' % e )

            # load the default snufflings on first run
            if self.default_snufflings is None:
                self.default_snufflings = pyrocko.snufflings.__snufflings__()
                for snuffling in self.default_snufflings:
                    self.add_snuffling(snuffling)
        
        def set_panel_parent(self, panel_parent):
            self.panel_parent = panel_parent 
        
        def get_panel_parent(self):
            return self.panel_parent

        def add_snuffling(self, snuffling, reloaded=False):
            snuffling.init_gui(self, self.get_panel_parent(), self, reloaded=reloaded)
            self.snufflings.append(snuffling)
            self.update()
            
        def remove_snuffling(self, snuffling):
            snuffling.delete_gui()
            self.update()
            self.snufflings.remove(snuffling)
            snuffling.pre_destroy()

        def add_snuffling_menuitem(self, item):
            self.snufflings_menu.addAction(item)
            item.setParent(self.snufflings_menu)
            sort_actions(self.snufflings_menu)

        def remove_snuffling_menuitem(self, item):
            self.snufflings_menu.removeAction(item)
        
        def add_panel_toggler(self, item):
            self.toggle_panel_menu.addAction(item)
            item.setParent(self.toggle_panel_menu)
            sort_actions(self.toggle_panel_menu)

        def remove_panel_toggler(self, item):
            self.toggle_panel_menu.removeAction(item)

        def load(self, paths, regex=None, progressive=False, format='from_extension', cache_dir=pyrocko.config.cache_dir, force_cache=False):

            if isinstance(paths, str):
                paths = [ paths ]
             
            fns = pyrocko.util.select_files(paths, selector=None, regex=regex, show_progress=False)
            if not fns:
                return

            cache = pyrocko.pile.get_cache(cache_dir)
            
            t = [ time.time() ]
            def update_bar(label, value):
                pbs = self.parent().get_progressbars()
                if label.lower() == 'looking at files':
                    label = 'Looking at %i files' % len(fns)
                else:
                    label = 'Scanning %i files' % len(fns)

                return pbs.set_status(label, value)

            def update_progress(label, i,n):
                abort = False
                
                qApp.processEvents()
                if n != 0:
                    perc = i*100/n
                else:
                    perc = 100
                abort |= update_bar(label, perc)
                abort |= self.window().is_closing()

                tnow = time.time()
                if t[0]+1. < tnow:
                    self.update()
                    t[0] = tnow

                return abort

            self.pile.load_files( sorted(fns), cache=cache, fileformat=format, show_progress=False, update_progress=update_progress)
            self.update()

        def load_queued(self):
            if not self._paths_to_load:
                return
            paths = self._paths_to_load
            self._paths_to_load = []
            self.load(paths)

        def load_soon(self, paths):
            self._paths_to_load.extend(paths)
            QTimer.singleShot( 200, self.load_queued )

        def add_traces(self, traces):
            if traces:
                mtf = pyrocko.pile.MemTracesFile(None, traces)
                self.pile.add_file(mtf)
                ticket = (self.pile, mtf)
                return ticket
            else:
                return (None,None)
            
        def release_data(self, tickets):
            for ticket in tickets:
                pile, mtf = ticket
                if pile is not None:
                     pile.remove_file(mtf)
                   
        def periodical(self):
            if self.menuitem_watch.isChecked():
                if self.pile.reload_modified():
                    self.update()
    
        def get_pile(self):
            return self.pile
        
        def pile_changed(self, what):
            self.pile_has_changed = True
           
        def set_gathering(self, gather=None, order=None, color=None):
            
            if gather is None:
                gather = lambda tr: tr.nslc_id
                
            if order is None:
                order = lambda a,b: cmp(a, b)
            
            if color is None:
                color = lambda tr: tr.location
            
            self.gather = gather
            keys = self.pile.gather_keys(gather, self.trace_filter) 
            self.color_gather = color
            self.color_keys = self.pile.gather_keys(color)
            previous_ntracks = self.ntracks
            self.set_ntracks(len(keys))

            if self.shown_tracks_range is None or previous_ntracks == 0 or self.show_all:
                l, h = 0, min(self.ntracks_shown_max, self.ntracks)
                key_at_top = None
                n = h-l

            else:
                l, h = self.shown_tracks_range
                key_at_top = self.track_keys[l] 
                n = h-l

            self.track_keys = sorted(keys, cmp=order)

            if key_at_top is not None:
                try:
                    ind = self.track_keys.index(key_at_top)
                    l = ind
                    h = l+n
                except:
                    pass

            self.set_tracks_range((l,h))

            self.key_to_row = dict([ (key, i) for (i,key) in enumerate(self.track_keys) ])
            inrange = lambda x,r: r[0] <= x and x < r[1]
            
            def trace_selector(trace):
                gt = self.gather(trace)
                return (gt in self.key_to_row and
                   inrange(self.key_to_row[gt], self.shown_tracks_range))
        
            if self.trace_filter is not None:
                self.trace_selector = lambda x: self.trace_filter(x) and trace_selector(x)
            else:
                self.trace_selector = trace_selector

            if self.tmin == working_system_time_range[0] and self.tmax == working_system_time_range[1] or self.show_all:
                self.set_time_range(self.pile.get_tmin(), self.pile.get_tmax())
        
        def set_time_range(self, tmin, tmax):
            if tmin is None:
                tmin = working_system_time_range[0]

            if tmax is None:
                tmax = working_system_time_range[1]

            if tmin > tmax:
                tmin, tmax = tmax, tmin
                
            if tmin == tmax:
                tmin -= 1.
                tmax += 1.
            
            tmin = max(working_system_time_range[0], tmin)
            tmax = min(working_system_time_range[1], tmax)
            
            min_deltat = self.get_min_deltat()
            if (tmax - tmin < min_deltat):
                m = (tmin + tmax) / 2.
                tmin = m - min_deltat/2.
                tmax = m + min_deltat/2.
                
            self.time_projection.set_in_range(tmin,tmax)
            self.tmin, self.tmax = tmin, tmax
        
        def get_time_range(self):
            return self.tmin, self.tmax
        
        def ypart(self, y):
            if y < self.ax_height:
                return -1
            elif y > self.height()-self.ax_height:
                return 1
            else:
                return 0
    
        def write_markers(self):
            fn = QFileDialog.getSaveFileName(self,)
            if fn:
                Marker.save_markers(self.markers, fn)

        def write_selected_markers(self):
            fn = QFileDialog.getSaveFileName(self,)
            if fn:
                Marker.save_markers(self.selected_markers(), fn)

        def read_markers(self):
            fn = QFileDialog.getOpenFileName(self,)
            if fn:
                self.add_markers(Marker.load_markers(fn))

                self.associate_phases_to_events()

        def associate_phases_to_events(self):
            
            events = {}
            for marker in self.markers:
                if isinstance(marker, EventMarker):
                    events[marker.get_event_hash()] = marker.get_event()
            
            for marker in self.markers:
                if isinstance(marker, PhaseMarker):
                    h = marker.get_event_hash()
                    if marker.get_event() is None and h is not None and marker and h in events:
                        marker.set_event(events[h])
                        marker.set_event_hash(None)
        
        def add_marker(self, marker):
            self.markers.append(marker)
        
        def add_markers(self, markers):
            self.markers.extend(markers)
        
        def remove_marker(self, marker):
            try:
                self.markers.remove(marker)
                if marker is self.active_event_marker:
                    self.active_event_marker.set_active(False)
                    self.active_event_marker = None

            except ValueError:
                pass

        def remove_markers(self, markers):
            for marker in markers:
                self.remove_marker(marker)

        def set_markers(self, markers):
            self.markers = markers
    
        def selected_markers(self):
            return [ marker for marker in self.markers if marker.is_selected() ]
   
        def get_markers(self):
            return self.markers

        def mousePressEvent( self, mouse_ev ):
            self.show_all = False
            #self.setMouseTracking(False)
            point = self.mapFromGlobal(mouse_ev.globalPos())

            if mouse_ev.button() == Qt.LeftButton:
                marker = self.marker_under_cursor(point.x(), point.y())
                if self.picking:
                    if self.picking_down is None:
                        self.picking_down = self.time_projection.rev(mouse_ev.x()), mouse_ev.y()
                elif marker is not None:
                    if not (mouse_ev.modifiers() & Qt.ShiftModifier):
                        self.deselect_all()
                    marker.set_selected(True)
                    self.update()
                else:
                    self.track_start = mouse_ev.x(), mouse_ev.y()
                    self.track_trange = self.tmin, self.tmax
            
            if mouse_ev.button() == Qt.RightButton:
                self.menu.exec_(QCursor.pos())
            self.update_status()
    
        def mouseReleaseEvent( self, mouse_ev ):
            if self.ignore_releases:
                self.ignore_releases -= 1
                return
            
            if self.picking:
                self.stop_picking(mouse_ev.x(), mouse_ev.y())
            self.track_start = None
            self.track_trange = None
            self.update_status()
            
        def mouseDoubleClickEvent(self, mouse_ev):
            self.show_all = False
            self.start_picking(None)
            self.ignore_releases = 1
    
        def mouseMoveEvent( self, mouse_ev ):
            point = self.mapFromGlobal(mouse_ev.globalPos())
    
            if self.picking:
                self.update_picking(point.x(),point.y())
           
            elif self.track_start is not None:
                x0, y0 = self.track_start
                dx = (point.x() - x0)/float(self.width())
                dy = (point.y() - y0)/float(self.height())
                if self.ypart(y0) == 1: dy = 0
                
                tmin0, tmax0 = self.track_trange
                
                scale = math.exp(-dy*5.)
                dtr = scale*(tmax0-tmin0) - (tmax0-tmin0)
                frac = x0/float(self.width())
                dt = dx*(tmax0-tmin0)*scale
                
                self.set_time_range(tmin0 - dt - dtr*frac, tmax0 - dt + dtr*(1.-frac))
                self.interactive_range_change_time = time.time()
                
                self.update()
            else:
                self.hoovering(point.x(),point.y())
                
            self.update_status()
       
       
        def nslc_ids_under_cursor(self, x,y):
            ftrack = self.track_to_screen.rev(y)
            nslc_ids = self.get_nslc_ids_for_track(ftrack)
            return nslc_ids
       
        def marker_under_cursor(self, x,y):
            mouset = self.time_projection.rev(x)
            deltat = (self.tmax-self.tmin)*self.click_tolerance/self.width()
            relevant_nslc_ids = None
            for marker in self.markers:
                if marker.kind not in self.visible_marker_kinds:
                    continue

                if (abs(mouset-marker.get_tmin()) < deltat or 
                    abs(mouset-marker.get_tmax()) < deltat):
                    
                    if relevant_nslc_ids is None:
                        relevant_nslc_ids = self.nslc_ids_under_cursor(x,y)
                    
                    marker_nslc_ids = marker.get_nslc_ids()
                    if not marker_nslc_ids:
                        return marker
                    
                    for nslc_id in marker_nslc_ids:
                        if nslc_id in relevant_nslc_ids:
                            return marker
       
        def hoovering(self, x,y):
            mouset = self.time_projection.rev(x)
            deltat = (self.tmax-self.tmin)*self.click_tolerance/self.width()
            needupdate = False
            haveone = False
            relevant_nslc_ids = self.nslc_ids_under_cursor(x,y)
            for marker in self.markers:
                if marker.kind not in self.visible_marker_kinds:
                    continue

                state = abs(mouset-marker.get_tmin()) < deltat or \
                        abs(mouset-marker.get_tmax()) < deltat and not haveone
                
                if state:
                    xstate = False
                    
                    marker_nslc_ids = marker.get_nslc_ids()
                    if not marker_nslc_ids:
                        xstate = True
                    
                    for nslc_id in marker_nslc_ids:
                        if nslc_id in relevant_nslc_ids:
                            xstate = True
                            
                    state = xstate
                    
                if state:
                    haveone = True
                oldstate = marker.is_alerted()
                if oldstate != state:
                    needupdate = True
                    marker.set_alerted(state)
                    if state:
                        if isinstance(marker, EventMarker):
                            ev = marker.get_event()
                            evs = []
                            for k in 'magnitude lat lon depth name region catalog'.split():
                                if ev.__dict__[k] is not None and ev.__dict__[k] != '':
                                    if k == 'depth':
                                        sv = '%g km' % (ev.depth * 0.001)
                                    else:
                                        sv = '%s' % ev.__dict__[k]
                                    evs.append('%s = %s' % (k, sv))

                            self.message = ', '.join(evs) 
            

            if not haveone:
                self.message = None

            if needupdate:
                self.update()
                
        def keyPressEvent(self, key_event):
            dt = self.tmax - self.tmin
            tmid = (self.tmin + self.tmax) / 2.
           
            keytext = str(key_event.text())

            if keytext == '?':
                self.help()

            elif keytext == ' ':
                self.set_time_range(self.tmin+dt, self.tmax+dt)
            
            elif keytext == 'b':
                dt = self.tmax - self.tmin
                self.set_time_range(self.tmin-dt, self.tmax-dt)
            
            elif keytext in ('p', 'n', 'P', 'N'):
                smarkers = self.selected_markers()
                tgo = None
                dir = str(keytext)
                if smarkers:
                    tmid = smarkers[0].tmin
                    for smarker in smarkers:
                        if dir == 'n':
                            tmid = max(smarker.tmin, tmid)
                        else:
                            tmid = min(smarker.tmin, tmid)

                    tgo = tmid

                if dir.lower() == 'n':
                    for marker in sorted(self.markers, key=operator.attrgetter('tmin')):
                        t = marker.tmin
                        if t > tmid and marker.kind in self.visible_marker_kinds \
                                    and (dir == 'n' or isinstance(marker, EventMarker)):
                            self.deselect_all()
                            marker.set_selected(True)
                            tgo = t
                            break
                else: 
                    for marker in sorted(self.markers, key=operator.attrgetter('tmin'), reverse=True):
                        t = marker.tmin
                        if t < tmid and marker.kind in self.visible_marker_kinds \
                                    and (dir == 'p' or isinstance(marker, EventMarker)):
                            self.deselect_all()
                            marker.set_selected(True)
                            tgo = t
                            break
                        
                if tgo is not None:
                    self.set_time_range(tgo-dt/2.,tgo+dt/2.)
                        
            elif keytext == 'q' or keytext == 'x':
                self.myclose(keytext)
    
            elif keytext == 'r':
                if self.pile.reload_modified():
                    self.reloaded = True
   
            elif keytext == 'R':
                self.setup_snufflings() 

            elif key_event.key() == Qt.Key_Backspace:
                self.remove_markers(self.selected_markers())

            elif keytext == 'a':
                for marker in self.markers:
                    if ((self.tmin <= marker.get_tmin() <= self.tmax or
                        self.tmin <= marker.get_tmax() <= self.tmax) and
                        marker.kind in self.visible_marker_kinds):
                        marker.set_selected(True)
                    else:
                        marker.set_selected(False)

            elif keytext == 'A':
                for marker in self.markers:
                    if marker.kind in self.visible_marker_kinds:
                        marker.set_selected(True)

            elif keytext == 'd':
                self.deselect_all()
                    
            elif keytext == 'e':
                markers = self.selected_markers()
                event_markers_in_spe = [ marker for marker in markers if not isinstance(marker, PhaseMarker) ]
                phase_markers = [ marker for marker in markers if isinstance(marker, PhaseMarker) ]

                if len(event_markers_in_spe) == 1:
                    event_marker = event_markers_in_spe[0]
                    if not isinstance(event_marker, EventMarker):
                        nslcs = list(event_marker.nslc_ids)
                        lat, lon = 0.0, 0.0
                        old = self.get_active_event()
                        if len(nslcs) == 1:
                            lat,lon = self.station_latlon(NSLC(*nslcs[0]))
                        elif old is not None:
                            lat,lon = old.lat, old.lon

                        event_marker.convert_to_event_marker(lat,lon)
                        
                    self.set_active_event_marker(event_marker)
                    event = event_marker.get_event()
                    for marker in phase_markers:
                        marker.set_event(event)

                else:
                    for marker in event_markers_in_spe:
                        marker.convert_to_event_marker()
            
            elif keytext in ('0', '1', '2', '3', '4', '5'):
                for marker in self.selected_markers():
                    marker.set_kind(int(keytext))
    
            elif key_event.key() in fkey_map:
                self.set_phase_kind(self.selected_markers(), fkey_map[key_event.key()])
                
            elif key_event.key() == Qt.Key_Escape:
                if self.picking:
                    self.stop_picking(0,0,abort=True)
            
            elif key_event.key() == Qt.Key_PageDown:
                self.scroll_tracks(self.shown_tracks_range[1]-self.shown_tracks_range[0])
                
            elif key_event.key() == Qt.Key_PageUp:
                self.scroll_tracks(self.shown_tracks_range[0]-self.shown_tracks_range[1])
                
            elif keytext == '+':
                self.zoom_tracks(0.,1.)
            
            elif keytext == '-':
                self.zoom_tracks(0.,-1.)
                
            elif keytext == '=':
                ntracks_shown = self.shown_tracks_range[1]-self.shown_tracks_range[0]
                dtracks = self.initial_ntracks_shown_max - ntracks_shown 
                self.zoom_tracks(0.,dtracks)
            
            elif keytext == ':':
                self.emit(SIGNAL('want_input()'))

            elif keytext == 'f':
                if self.window().windowState() & Qt.WindowFullScreen:
                    self.window().showNormal()
                else:
                    self.window().showFullScreen()

            elif keytext == 'g':
                self.go_to_selection()
             
            self.update()
            self.update_status()
  
        def about(self):
            fn = pyrocko.util.data_file('snuffler.png')
            txt = open( pyrocko.util.data_file('snuffler_about.html') ).read()
            label = QLabel(txt % { 'logo': fn } )
            label.setAlignment( Qt.AlignVCenter | Qt.AlignHCenter )
            self.show_doc('About', [label], target='tab')

        def help(self):
            class MyScrollArea(QScrollArea):

                def sizeHint(self):
                    s = QSize()
                    s.setWidth(self.widget().sizeHint().width())
                    s.setHeight(self.widget().sizeHint().height())
                    return s

            hcheat = QLabel(open(pyrocko.util.data_file('snuffler_help.html')).read())
            hepilog = QLabel(open(pyrocko.util.data_file('snuffler_help_epilog.html')).read())
            for h in [ hcheat, hepilog ]:
                h.setAlignment( Qt.AlignTop | Qt.AlignHCenter )
                h.setWordWrap(True)

            self.show_doc('Help', [hcheat, hepilog], target='panel')

        def show_doc(self, name, labels, target='panel'):
            scroller = QScrollArea()
            frame = QFrame(scroller)
            frame.setLineWidth(0)
            layout = QVBoxLayout()
            layout.setContentsMargins(0,0,0,0)
            layout.setSpacing(0)
            frame.setLayout(layout)
            scroller.setWidget(frame)
            scroller.setWidgetResizable(True)
            frame.setBackgroundRole(QPalette.Base) 
            for h in labels:
                h.setParent(frame)
                h.setBackgroundRole( QPalette.Base )
                layout.addWidget(h)
                frame.connect(h, SIGNAL('linkActivated(QString)'), self.open_link)
            
            if self.panel_parent is not None:
                if target == 'panel':
                    self.panel_parent.add_panel(name, scroller, True, volatile=True)
                else:
                    self.panel_parent.add_tab(name, scroller)
                

        def open_link(self, link):
            QDesktopServices.openUrl( QUrl(link) )

        def wheelEvent(self, wheel_event):
            self.wheel_pos += wheel_event.delta()
            n = self.wheel_pos / 120
            self.wheel_pos = self.wheel_pos % 120
            if n == 0:
                return

            amount = max(1.,abs(self.shown_tracks_range[0]-self.shown_tracks_range[1])/5.)
            wdelta = amount * n
            
            trmin,trmax = self.track_to_screen.get_in_range()
            anchor = (self.track_to_screen.rev(wheel_event.y())-trmin)/(trmax-trmin)
            if wheel_event.modifiers() & Qt.ControlModifier:
                self.zoom_tracks( anchor, wdelta )
            else:
                self.scroll_tracks( -wdelta )

        def dragEnterEvent(self, event):
            if event.mimeData().hasUrls():
                if any(url.toLocalFile() for url in event.mimeData().urls()):
                    event.setDropAction(Qt.LinkAction)
                    event.accept()

        def dropEvent(self, event):
            if event.mimeData().hasUrls():
                paths = list(str(url.toLocalFile()) for url in event.mimeData().urls())
                event.acceptProposedAction()
                self.load(paths)

        def get_phase_name(self, kind):
            return self.phase_names.get(kind, 'Unknown')

        def set_phase_kind(self, markers, kind):
            phasename = self.get_phase_name(kind)

            for marker in markers:
                if isinstance(marker, PhaseMarker):
                    if kind == 0:
                        marker.convert_to_marker()
                    else:
                        marker.set_phasename(phasename)
                elif isinstance(marker, EventMarker):
                    pass
                else:
                    if kind != 0:
                        event = self.get_active_event()
                        marker.convert_to_phase_marker(event, phasename, None, False)

        def set_ntracks(self, ntracks):
            if self.ntracks != ntracks:
                self.ntracks = ntracks
                if self.shown_tracks_range is not None:
                    l,h = self.shown_tracks_range
                else:
                    l,h = 0,self.ntracks

                self.emit(SIGNAL('tracks_range_changed(int,int,int)'), self.ntracks, l,h) 
        
        def set_tracks_range(self, range, start=None):
            
            l,h = range
            l = min(self.ntracks-1, l)
            h = min(self.ntracks, h)
            l = max(0,l)
            h = max(1,h)
            
            if start is None:
                start = float(l)
            
            if self.shown_tracks_range != (l,h):
                self.shown_tracks_range = l,h
                self.shown_tracks_start = start

                self.emit( SIGNAL('tracks_range_changed(int,int,int)'), self.ntracks, l,h)

        def scroll_tracks(self, shift):
            shown = self.shown_tracks_range
            shiftmin = -shown[0]
            shiftmax = self.ntracks-shown[1]
            shift = max(shiftmin, shift)
            shift = min(shiftmax, shift)
            shown = shown[0] + shift, shown[1] + shift
            
            self.set_tracks_range((int(shown[0]), int(shown[1])))

            self.update()
            
        def zoom_tracks(self, anchor, delta):
            ntracks_shown = self.shown_tracks_range[1]-self.shown_tracks_range[0]
            
            if (ntracks_shown == 1 and delta <= 0) or (ntracks_shown == self.ntracks and delta >= 0):
                return
            
            ntracks_shown += int(round(delta))
            ntracks_shown = min(max(1, ntracks_shown), self.ntracks)
            
            u = self.shown_tracks_start
            nu = max(0., u-anchor*delta)
            nv = nu + ntracks_shown
            if nv > self.ntracks:
                nu -= nv - self.ntracks
                nv -= nv - self.ntracks
            
            self.set_tracks_range((int(round(nu)), int(round(nv))), nu)
            
            self.ntracks_shown_max = self.shown_tracks_range[1]-self.shown_tracks_range[0] 
            
            self.update()

        def content_time_range(self):
            pile = self.get_pile()
            tmin, tmax = pile.get_tmin(), pile.get_tmax()
            if tmin is None:
                tmin = working_system_time_range[0]
            if tmax is None:
                tmax = working_system_time_range[1]

            return tmin, tmax
       
        def make_good_looking_time_range(self, tmin, tmax):
            if tmax < tmin:
                tmin, tmax = tmax, tmin

            dt = self.see_data_params()[-1] * 0.95
            if dt == 0.0:
                dt = 1.0

            if tmax-tmin < dt:
                vmin, vmax = self.get_time_range()
                dt = min(vmax - vmin, dt)
                tcenter = (tmin+tmax)/2.
                etmin, etmax = tmin, tmax
                tmin = min(etmin, tcenter - 0.5*dt)
                tmax = max(etmax, tcenter + 0.5*dt)
                dtm = tmax-tmin
                if etmin == tmin:
                    tmin -= dtm*0.1
                if etmax == tmax:
                    tmax += dtm*0.1
                    
            else:
                dtm = tmax-tmin
                tmin -= dtm*0.1
                tmax += dtm*0.1

            return tmin, tmax
        
        def go_to_selection(self):
            markers = self.selected_markers()
            pile = self.get_pile()
            tmax, tmin = self.content_time_range()
            for marker in markers:
                tmin = min(tmin, marker.tmin)
                tmax = max(tmax, marker.tmax)

            tmin, tmax = self.make_good_looking_time_range(tmin, tmax) 
            self.set_time_range(tmin,tmax)
            self.update()
            
        def go_to_time(self, t):
            tmin, tmax = self.make_good_looking_time_range(t,t)
            self.set_time_range(tmin,tmax)
            self.update()

        def go_to_event_by_name(self, name):
            for marker in self.markers:
                if isinstance(marker, EventMarker):
                    event = marker.get_event()
                    if event.name.lower() == name.lower():
                        tmin, tmax = self.make_good_looking_time_range(event.time, event.time)
                        self.set_time_range(tmin, tmax)

        def printit(self):
            printer = QPrinter()
            printer.setOrientation(QPrinter.Landscape)
            
            dialog = QPrintDialog(printer, self)
            dialog.setWindowTitle('Print')
            
            if dialog.exec_() != QDialog.Accepted:
                return
            
            painter = QPainter()
            painter.begin(printer)
            page = printer.pageRect()
            self.drawit(painter, printmode=False, w=page.width(), h=page.height())
            painter.end()
            
            
        def savesvg(self):
            
            fn = QFileDialog.getSaveFileName(self, 
                'Save as SVG',
                os.path.join(os.environ['HOME'],  'untitled.svg'),
                'SVG (*.svg)'
            )
            
            generator = QSvgGenerator()
            generator.setFileName(fn)
            generator.setSize(QSize(842, 595))

            painter = QPainter()
            painter.begin(generator)
            self.drawit(painter, printmode=False, w=generator.size().width(), h=generator.size().height())
            painter.end()
            
        def paintEvent(self, paint_ev ):
            """Called by QT whenever widget needs to be painted"""
            painter = QPainter(self)
    
            if self.menuitem_antialias.isChecked():
                painter.setRenderHint( QPainter.Antialiasing )
            
            self.drawit( painter )
            
            logger.debug('Time spent drawing: %.3f %.3f %.3f %.3f %.3f' % (self.timer_draw - self.timer_cutout))
            logger.debug('Time spent processing: %.3f %.3f %.3f %.3f %.3f' % self.timer_cutout.get())
            
        def determine_box_styles(self):
            
            traces = list(self.pile.iter_traces())
            traces.sort( key=operator.attrgetter('full_id') ) 
            istyle = 0
            trace_styles = {}
            for itr, tr in enumerate(traces):
                if itr > 0:
                    other = traces[itr-1]
                    if not (other.nslc_id == tr.nslc_id and
                        other.deltat == tr.deltat and
                        abs(other.tmax - tr.tmin) < gap_lap_tolerance*tr.deltat): istyle+=1
            
                trace_styles[tr.full_id, tr.deltat] = istyle
            
            self.trace_styles = trace_styles
            
        def draw_trace_boxes(self, p, time_projection, track_projections):
            
            for v_projection in track_projections.values():
                v_projection.set_in_range(0.,1.)
            
            selector = lambda x: x.overlaps(*time_projection.get_in_range())
            if self.trace_filter is not None:
                tselector = lambda x: selector(x) and self.trace_filter(x)
            else:
                tselector = selector

            traces = list(self.pile.iter_traces(group_selector=selector, trace_selector=tselector))
            traces.sort( key=operator.attrgetter('full_id') ) 

            def drawbox(itrack, istyle, traces):
                v_projection = track_projections[itrack]
                dvmin = v_projection(0.)
                dvmax = v_projection(1.)
                dtmin = time_projection.clipped(traces[0].tmin)
                dtmax = time_projection.clipped(traces[-1].tmax)
                
                style = box_styles[istyle%len(box_styles)]
                rect = QRectF( dtmin, dvmin, float(dtmax-dtmin), dvmax-dvmin )
                p.fillRect(rect, style.fill_brush)
                p.setPen(style.frame_pen)
                p.drawRect(rect)

            
            traces_by_style = {}
            for itr, tr in enumerate(traces):
                gt = self.gather(tr)
                if gt not in self.key_to_row:
                    continue

                itrack = self.key_to_row[gt]
                if not itrack in track_projections: continue
               
                istyle = self.trace_styles.get((tr.full_id, tr.deltat), 0)
                
                
                if len(traces) < 500:
                    drawbox(itrack, istyle, [tr])
                else:
                    if (itrack, istyle) not in traces_by_style:
                        traces_by_style[itrack, istyle] = []
                    traces_by_style[itrack, istyle].append(tr)

            for (itrack, istyle), traces in traces_by_style.iteritems():
                drawbox(itrack, istyle, traces)
        
        def drawit(self, p, printmode=False, w=None, h=None):
            """This performs the actual drawing."""
            
            self.timer_draw.start()
    
            if self.gather is None:
                self.set_gathering()
    
            if self.pile_has_changed:

                if not self.sortingmode_change_delayed():
                    self.sortingmode_change()
                    
                    if self.menuitem_showboxes.isChecked():
                        self.determine_box_styles()
                
                    self.pile_has_changed = False

            if h is None: h = self.height()
            if w is None: w = self.width()
            
            if printmode:
                primary_color = (0,0,0)
                secondary_color = (0.5,0.5,0.5)
            else:
                primary_color = pyrocko.plot.tango_colors['aluminium5']
                secondary_color = pyrocko.plot.tango_colors['aluminium3']
            
            ax_h = self.ax_height
            
            vbottom_ax_projection = Projection()
            vtop_ax_projection = Projection()
            vcenter_projection = Projection()
            
            self.time_projection.set_out_range(0, w)
            vbottom_ax_projection.set_out_range(h-ax_h, h)
            vtop_ax_projection.set_out_range(0, ax_h)
            vcenter_projection.set_out_range(ax_h, h-ax_h)
            vcenter_projection.set_in_range(0.,1.)
            self.track_to_screen.set_out_range(ax_h, h-ax_h)
            
            ntracks = self.ntracks
            self.track_to_screen.set_in_range(*self.shown_tracks_range)
            track_projections = {}
            for i in range(*self.shown_tracks_range):
                proj = Projection()
                proj.set_out_range(self.track_to_screen(i+0.05),self.track_to_screen(i+1.-0.05))
                track_projections[i] = proj
            
                    
            if self.tmin < self.tmax:
                self.time_projection.set_in_range(self.tmin, self.tmax)
                vbottom_ax_projection.set_in_range(0, ax_h)
    
                self.tax.drawit( p, self.time_projection, vbottom_ax_projection )
                
                yscaler = pyrocko.plot.AutoScaler()
                if not printmode and self.menuitem_showboxes.isChecked():
                    self.draw_trace_boxes(p, self.time_projection, track_projections)
                
                if self.floating_marker:
                    self.floating_marker.draw(p, self.time_projection, vcenter_projection)
                
                for marker in self.markers:
                    if marker.get_tmin() < self.tmax and self.tmin < marker.get_tmax():
                        if marker.kind in self.visible_marker_kinds:
                            marker.draw(p, self.time_projection, vcenter_projection)
                    
                primary_pen = QPen(QColor(*primary_color))
                secondary_pen = QPen(QColor(*secondary_color))
                p.setPen(primary_pen)
                
<<<<<<< HEAD
                processed_traces = self.prepare_cutout2(self.tmin, self.tmax, 
=======
                font = QFont()
                font.setBold(True)

                axannotfont = QFont()
                axannotfont.setBold(True)
                axannotfont.setPointSize(8)

                p.setFont(font)
                label_bg = QBrush( QColor(255,255,255,100) )
                
                processed_traces = self.prepare_cutout(self.tmin, self.tmax, 
>>>>>>> f1e86907
                                                    trace_selector=self.trace_selector, 
                                                    degap=self.menuitem_degap.isChecked())
                
                color_lookup = dict([ (k,i) for (i,k) in enumerate(self.color_keys) ])
                
                self.track_to_nslc_ids = {}
                nticks = 0
                annot_labels = []
                if processed_traces:
                    show_scales = self.menuitem_showscalerange.isChecked() or self.menuitem_showscaleaxis.isChecked()

                    fm = QFontMetrics(axannotfont, p.device())
                    trackheight = self.track_to_screen(1.-0.05) - self.track_to_screen(0.05)
                    nlinesavail = trackheight/float(fm.lineSpacing())
                    if self.menuitem_showscaleaxis.isChecked():
                        nticks = max(3, min(nlinesavail * 0.5, 15))
                    else:
                        nticks = 15

                    yscaler = pyrocko.plot.AutoScaler(no_exp_interval=(-3,2), approx_ticks=nticks, 
                            snap=show_scales and not self.menuitem_showscaleaxis.isChecked())
                    data_ranges = pyrocko.trace.minmax(processed_traces, key=self.scaling_key, mode=self.scaling_base)
                    if not self.menuitem_fixscalerange.isChecked():
                        self.old_data_ranges = data_ranges
                    else:
                        data_ranges.update(self.old_data_ranges)
                    
                    self.apply_scaling_hooks(data_ranges)
                    
                    trace_to_itrack = {}
                    track_scaling_keys = {}
                    track_scaling_colors = {}
                    for trace in processed_traces:
                        gt = self.gather(trace)
                        if gt not in self.key_to_row:
                            continue
                        
                        itrack = self.key_to_row[gt]
                        if itrack not in track_projections:
                            continue

                        trace_to_itrack[trace] = itrack

                        if itrack not in self.track_to_nslc_ids:
                            self.track_to_nslc_ids[itrack] = set()

                        self.track_to_nslc_ids[itrack].add( trace.nslc_id )
                        scaling_keys = self.scaling_key(trace)
                        
                        if itrack not in track_scaling_keys:
                            track_scaling_keys[itrack] = set()
                        
                        scaling_key = self.scaling_key(trace)
                        track_scaling_keys[itrack].add(scaling_key)

                        color = pyrocko.plot.color(color_lookup[self.color_gather(trace)])
                        k = itrack, scaling_key
                        if k not in track_scaling_colors and self.menuitem_colortraces.isChecked():
                            track_scaling_colors[k] = color
                        else:
                            track_scaling_colors[k] = primary_color

                    ### y axes, zero lines 

                    trace_projections = {}
                    for itrack in track_projections.keys():
                        if itrack not in track_scaling_keys:
                            continue
                        uoff = 0 
                        for scaling_key in track_scaling_keys[itrack]:
                            data_range = data_ranges[scaling_key]
                            dymin, dymax = data_range
                            ymin, ymax, yinc = yscaler.make_scale( (dymin/self.gain, dymax/self.gain) )
                            iexp = yscaler.make_exp(yinc)
                            factor = 10**iexp
                            trace_projection = track_projections[itrack].copy()
                            trace_projection.set_in_range(ymax,ymin)
                            trace_projections[itrack,scaling_key] = trace_projection
                            nscalings = track_scaling_keys.get(itrack, 0)
                            umin, umax = self.time_projection.get_out_range()
                            vmin, vmax = trace_projection.get_out_range()
                            umax_zeroline = umax
                            uoffnext = uoff

                            if show_scales:
                                pen = QPen(primary_pen)
                                k = itrack, scaling_key
                                if k in track_scaling_colors:
                                    c =  QColor(*track_scaling_colors[itrack, scaling_key] )
                                    pen.setColor(c)

                                p.setPen(pen)
                                if nlinesavail > 3:
                                    if self.menuitem_showscaleaxis.isChecked():
                                        ymin_annot = math.ceil(ymin/yinc)*yinc
                                        ny_annot = int(math.floor(ymax/yinc)-math.ceil(ymin/yinc))+1
                                        for iy_annot in range(ny_annot):
                                            y = ymin_annot + iy_annot*yinc
                                            v = trace_projection(y)
                                            line = QLineF(umax-10-uoff,v,umax-uoff,v)
                                            p.drawLine(line)
                                            if iy_annot == ny_annot - 1 and iexp != 0:
                                                sexp = ' &times; 10<sup>%i</sup>' % iexp
                                            else:
                                                sexp = ''

                                            snum = num_to_html(y/factor)
                                            lab = Label(p, umax-20-uoff, v, '%s%s' % (snum, sexp), label_bg=None, anchor='MR', font=axannotfont, color=c)
                                            uoffnext = max(lab.rect.width()+30., uoffnext)
                                            annot_labels.append(lab)
                                            if y == 0.:
                                                umax_zeroline = umax-20-lab.rect.width()-10-uoff
                                    else:
                                        if not self.menuitem_showboxes.isChecked():
                                            qpoints = make_QPolygonF( [umax-20-uoff, umax-10-uoff, umax-10-uoff, umax-20-uoff], 
                                                                      [vmax, vmax, vmin, vmin] )
                                            p.drawPolyline(qpoints)

                                        snum = num_to_html(ymin)
                                        labmin = Label(p, umax-15-uoff, vmax, snum, label_bg=None, anchor='BR', font=axannotfont, color=c)
                                        annot_labels.append(labmin)
                                        snum = num_to_html(ymax)
                                        labmax = Label(p, umax-15-uoff, vmin, snum, label_bg=None, anchor='TR', font=axannotfont, color=c)
                                        annot_labels.append(labmax)

                                        for lab in (labmin, labmax):
                                            uoffnext = max(lab.rect.width()+10., uoffnext)

                            if self.menuitem_showzeroline.isChecked():
                                v = trace_projection(0.)
                                if vmin <= v <= vmax:
                                    line = QLineF(umin, v, umax_zeroline, v)
                                    p.drawLine(line)

                            uoff = uoffnext

                    
                    p.setFont(font)
                    p.setPen(primary_pen)
                    for trace in processed_traces:
                        if not trace in trace_to_itrack:
                            continue

                        itrack = trace_to_itrack[trace]
                        scaling_key = self.scaling_key(trace)
                        trace_projection = trace_projections[itrack,scaling_key]
                        
                        vdata = trace_projection( trace.get_ydata() )
                        
                        udata_min = float(self.time_projection(trace.tmin))
                        udata_max = float(self.time_projection(trace.tmin+trace.deltat*(vdata.size-1)))
                        udata = num.linspace(udata_min, udata_max, vdata.size)
                        
                        qpoints = make_QPolygonF( udata, vdata )

                        umin, umax = self.time_projection.get_out_range()
                        vmin, vmax = trace_projection.get_out_range()
                        
                        trackrect = QRectF(umin,vmin, umax-umin, vmax-vmin)
                            
                        if self.menuitem_cliptraces.isChecked(): p.setClipRect(trackrect)
                        if self.menuitem_colortraces.isChecked():
                            color = pyrocko.plot.color(color_lookup[self.color_gather(trace)])
                            pen = QPen(QColor(*color))
                            p.setPen(pen)
                        
                        p.drawPolyline( qpoints )
                        
                        if self.floating_marker:
                            self.floating_marker.draw_trace(self, p, trace, self.time_projection, trace_projection, 1.0)
                            
                        for marker in self.markers:
                            if marker.get_tmin() < self.tmax and self.tmin < marker.get_tmax():
                                if marker.kind in self.visible_marker_kinds:
                                    marker.draw_trace(self, p, trace, self.time_projection, trace_projection, 1.0)
                        p.setPen(primary_pen)
                            
                        if self.menuitem_cliptraces.isChecked():
                            p.setClipRect(0,0,w,h)
                            
                p.setPen(primary_pen)
                
                while font.pointSize() > 2:
                    fm = QFontMetrics(font, p.device())
                    trackheight = self.track_to_screen(1.-0.05) - self.track_to_screen(0.05)
                    nlinesavail = trackheight/float(fm.lineSpacing())
                    if nlinesavail > 1:
                        break

                    font.setPointSize(font.pointSize()-1)

                p.setFont(font)
                for key in self.track_keys:
                    itrack = self.key_to_row[key]
                    if itrack in track_projections:
                        plabel = ' '.join([ str(x) for x in key if x is not None ])
                        lx = 10
                        ly = self.track_to_screen(itrack+0.5)
                        draw_label( p, lx, ly, plabel, label_bg, 'ML')

                for lab in annot_labels:
                    lab.draw()
            
            self.timer_draw.stop()
        
        def see_data_params(self):
            
            min_deltat = self.get_min_deltat()

            # determine padding and downampling requirements
            if self.lowpass is not None:
                deltat_target = 1./self.lowpass * 0.25
                ndecimate = min(50, max(1, int(round(deltat_target / min_deltat))))
                tpad = 1./self.lowpass * 2.
            else:
                ndecimate = 1
                tpad = min_deltat*5.
                
            if self.highpass is not None:
                tpad = max(1./self.highpass * 2., tpad)
            
            nsee_points_per_trace = 5000*10
            tsee = ndecimate*nsee_points_per_trace*min_deltat
            
            return ndecimate, tpad, tsee

        def clean_update(self):
            self.old_processed_traces = None
            self.update()


        def prepare_cutout2(self, tmin, tmax, trace_selector=None, degap=True, nmax=6000):

            self.timer_cutout.start()

            tsee = tmax-tmin
            min_deltat_wo_decimate = tsee/nmax
            min_deltat_w_decimate = min_deltat_wo_decimate / 32
            
            min_deltat_allow = min_deltat_wo_decimate
            if self.lowpass is not None:
                target_deltat_lp = 0.25/self.lowpass
                if target_deltat_lp > min_deltat_wo_decimate:
                    min_deltat_allow = min_deltat_w_decimate
          
            min_deltat_allow = math.exp(int(math.floor(math.log( min_deltat_allow) )) )

            tmin_ = tmin
            tmax_ = tmax

            # fetch more than needed?
            if self.menuitem_liberal_fetch.isChecked():
                tlen = pyrocko.trace.nextpow2((tmax-tmin)*1.5)
                tmin = math.floor(tmin/tlen) * tlen
                tmax = math.ceil(tmax/tlen) * tlen
                     
            fft_filtering = self.menuitem_fft_filtering.isChecked()
            lphp = self.menuitem_lphp.isChecked()
            ads = self.menuitem_allowdownsampling.isChecked()
            
            # state vector to decide if cached traces can be used
            vec = (tmin, tmax, trace_selector, degap, self.lowpass, self.highpass, fft_filtering, lphp,
                min_deltat_allow, self.rotate, self.shown_tracks_range,
                ads, self.pile.get_update_count())
                
            if (self.old_vec and 
                self.old_vec[0] <= vec[0] and vec[1] <= self.old_vec[1] and
                vec[2:] == self.old_vec[2:] and not (self.reloaded or self.menuitem_watch.isChecked()) and
                self.old_processed_traces is not None):

                logger.debug('Using cached traces')
                processed_traces = self.old_processed_traces
                
            else:
                self.old_vec = vec
                
                processed_traces = []
                
                if self.pile.deltatmax >= min_deltat_allow:
                    

                    group_selector = lambda gr: gr.deltatmax >= min_deltat_allow 
                    if trace_selector is not None:
                        trace_selectorx = lambda tr: tr.deltat >= min_deltat_allow and trace_selector(tr)
                    else:
                        trace_selectorx = lambda tr: tr.deltat >= min_deltat_allow

                    freqs = [ f for f in (self.highpass, self.lowpass) if f is not None ]
                    
                    tpad = 0
                    if freqs:
                        tpad = max(1./min(freqs), tsee) 
                    
                    for traces in self.pile.chopper( tmin=tmin, tmax=tmax, tpad=tpad,
                                                    want_incomplete=True,
                                                    degap=degap,
                                                    keep_current_files_open=True, 
                                                    group_selector=group_selector,
                                                    trace_selector=trace_selectorx,
                                                    accessor_id=id(self),
                                                    snap=(math.floor, math.ceil),
                                                    include_last=True):

                        traces = self.pre_process_hooks(traces)

                        for trace in traces:
                            
                            if not (trace.meta and 'tabu' in trace.meta and trace.meta['tabu']):
                            
                                if fft_filtering:
                                    if self.lowpass is not None or self.highpass is not None:
                                        high, low = 1./(trace.deltat*len(trace.ydata)),  1./(2.*trace.deltat)
                                        
                                        if self.lowpass is not None:
                                            low = self.lowpass
                                        if self.highpass is not None:
                                            high = self.highpass
                                            
                                        trace.bandpass_fft(high, low)
                                    
                                else:
                                    
                                    if self.menuitem_allowdownsampling.isChecked():
                                        while trace.deltat < min_deltat_wo_decimate:
                                            trace.downsample(2)

                                    
                                    if not lphp and (self.lowpass is not None and self.highpass is not None and
                                        self.lowpass < 0.5/trace.deltat and
                                        self.highpass < 0.5/trace.deltat and
                                        self.highpass < self.lowpass):
                                        trace.bandpass(2,self.highpass, self.lowpass)
                                    else:
                                        if self.lowpass is not None:
                                            if self.lowpass < 0.5/trace.deltat:
                                                trace.lowpass(4,self.lowpass)
                                        
                                        if self.highpass is not None:
                                            if self.lowpass is None or self.highpass < self.lowpass:
                                                if self.highpass < 0.5/trace.deltat:
                                                    trace.highpass(4,self.highpass)
                            
                            processed_traces.append(trace)
                    
                if self.rotate != 0.0:
                    phi = self.rotate/180.*math.pi
                    cphi = math.cos(phi)
                    sphi = math.sin(phi)
                    for a in processed_traces:
                        for b in processed_traces: 
                            if (a.network == b.network and a.station == b.station and a.location == b.location and
                                a.channel.lower().endswith('n') and b.channel.lower().endswith('e') and
                                abs(a.deltat-b.deltat) < a.deltat*0.001 and abs(a.tmin-b.tmin) < a.deltat*0.01 and
                                len(a.get_ydata()) == len(b.get_ydata())):
                                
                                aydata = a.get_ydata()*cphi+b.get_ydata()*sphi
                                bydata =-a.get_ydata()*sphi+b.get_ydata()*cphi
                                a.set_ydata(aydata)
                                b.set_ydata(bydata)

                processed_traces = self.post_process_hooks(processed_traces)
                                
                self.old_processed_traces = processed_traces
            
            chopped_traces = []
            for trace in processed_traces:
                try:
                    ctrace = trace.chop(tmin_-trace.deltat*4.,tmax_+trace.deltat*4., inplace=False, )
                except pyrocko.trace.NoData:
                    continue
                    
                if ctrace.data_len() < 2: continue
                
                chopped_traces.append(ctrace)
            
            self.timer_cutout.stop()
            return chopped_traces

        def prepare_cutout(self, tmin, tmax, trace_selector=None, degap=True):
            
            self.timer_cutout.start()
            
            tmin_ = tmin
            tmax_ = tmax
            
            ndecimate, tpad, tsee = self.see_data_params()
            show_traces = (tmax_ - tmin_) < tsee
            
            # fetch more than needed?
            if self.menuitem_liberal_fetch.isChecked():
                tlen = pyrocko.trace.nextpow2((tmax-tmin)*1.5)
                tmin = math.floor(tmin/tlen) * tlen
                tmax = math.ceil(tmax/tlen) * tlen
                     
            fft_filtering = self.menuitem_fft_filtering.isChecked()
            lphp = self.menuitem_lphp.isChecked()
            ads = self.menuitem_allowdownsampling.isChecked()
            
            # state vector to decide if cached traces can be used
            vec = (tmin, tmax, trace_selector, degap, self.lowpass, self.highpass, fft_filtering, lphp,
                show_traces, self.rotate, self.shown_tracks_range,
                ads, self.pile.get_update_count())
                
            if (self.old_vec and 
                self.old_vec[0] <= vec[0] and vec[1] <= self.old_vec[1] and
                vec[2:] == self.old_vec[2:] and not (self.reloaded or self.menuitem_watch.isChecked()) and
                self.old_processed_traces is not None):

                logger.debug('Using cached traces')
                processed_traces = self.old_processed_traces
                
            else:
                self.old_vec = vec
                
                tpad = min(tmax-tmin, tpad)
                tpad = max(self.get_min_deltat()*5., tpad)
                    
                processed_traces = []
                
                if show_traces:
                    
                    for traces in self.pile.chopper( tmin=tmin, tmax=tmax, tpad=tpad,
                                                    want_incomplete=True,
                                                    degap=degap,
                                                    keep_current_files_open=True, 
                                                    trace_selector=trace_selector,
                                                    accessor_id=id(self)):

                        traces = self.pre_process_hooks(traces)

                        for trace in traces:
                            
                            if not (trace.meta and 'tabu' in trace.meta and trace.meta['tabu']):
                            
                                if fft_filtering:
                                    if self.lowpass is not None or self.highpass is not None:
                                        high, low = 1./(trace.deltat*len(trace.ydata)),  1./(2.*trace.deltat)
                                        
                                        if self.lowpass is not None:
                                            low = self.lowpass
                                        if self.highpass is not None:
                                            high = self.highpass
                                            
                                        trace.bandpass_fft(high, low)
                                    
                                else:
                                    if self.lowpass is not None:
                                        deltat_target = 1./self.lowpass * 0.1
                                        ndecimate = max(1, int(math.floor(deltat_target / trace.deltat)))
                                        ndecimate2 = int(math.log(ndecimate,2))
                                        
                                    else:
                                        ndecimate = 1
                                        ndecimate2 = 0
                                    
                                    if ndecimate2 > 0 and self.menuitem_allowdownsampling.isChecked():
                                        for i in range(ndecimate2):
                                            trace.downsample(2)
                                    
                                    
                                    if not lphp and (self.lowpass is not None and self.highpass is not None and
                                        self.lowpass < 0.5/trace.deltat and
                                        self.highpass < 0.5/trace.deltat and
                                        self.highpass < self.lowpass):
                                        trace.bandpass(2,self.highpass, self.lowpass)
                                    else:
                                        if self.lowpass is not None:
                                            if self.lowpass < 0.5/trace.deltat:
                                                trace.lowpass(4,self.lowpass)
                                        
                                        if self.highpass is not None:
                                            if self.lowpass is None or self.highpass < self.lowpass:
                                                if self.highpass < 0.5/trace.deltat:
                                                    trace.highpass(4,self.highpass)
                            
                            processed_traces.append(trace)
                    
                if self.rotate != 0.0:
                    phi = self.rotate/180.*math.pi
                    cphi = math.cos(phi)
                    sphi = math.sin(phi)
                    for a in processed_traces:
                        for b in processed_traces: 
                            if (a.network == b.network and a.station == b.station and a.location == b.location and
                                a.channel.lower().endswith('n') and b.channel.lower().endswith('e') and
                                abs(a.deltat-b.deltat) < a.deltat*0.001 and abs(a.tmin-b.tmin) < a.deltat*0.01 and
                                len(a.get_ydata()) == len(b.get_ydata())):
                                
                                aydata = a.get_ydata()*cphi+b.get_ydata()*sphi
                                bydata =-a.get_ydata()*sphi+b.get_ydata()*cphi
                                a.set_ydata(aydata)
                                b.set_ydata(bydata)

                processed_traces = self.post_process_hooks(processed_traces)
                                
                self.old_processed_traces = processed_traces
            
            chopped_traces = []
            for trace in processed_traces:
                try:
                    ctrace = trace.chop(tmin_-trace.deltat*4.,tmax_+trace.deltat*4., inplace=False)
                except pyrocko.trace.NoData:
                    continue
                    
                if len(ctrace.get_ydata()) < 2: continue
                
                chopped_traces.append(ctrace)
            
            self.timer_cutout.stop()
            return chopped_traces
       
        def pre_process_hooks(self, traces):
            for snuffling in self.snufflings:
                if snuffling._pre_process_hook_enabled:
                    traces = snuffling.pre_process_hook(traces)

            return traces

        def post_process_hooks(self, traces):
            for snuffling in self.snufflings:
                if snuffling._post_process_hook_enabled:
                    traces = snuffling.post_process_hook(traces)

            return traces

        def scaling_base_change(self, ignore):
            for menuitem, scaling_base in self.menuitems_scaling_base:
                if menuitem.isChecked():
                    self.scaling_base = scaling_base
        
        def scalingmode_change(self, ignore):
            for menuitem, scaling_key in self.menuitems_scaling:
                if menuitem.isChecked():
                    self.scaling_key = scaling_key
   
        def apply_scaling_hooks(self, data_ranges):
            for k in sorted(self.scaling_hooks.keys()):
                    hook = self.scaling_hooks[k]
                    hook(data_ranges)

        def set_scaling_hook(self, k, hook):
            self.scaling_hooks[k] = hook

        def remove_scaling_hook(self, k):
            del self.scaling_hooks[k]
        
        def remove_scaling_hooks(self):
            self.scaling_hooks = {}

        def s_sortingmode_change(self, ignore=None):
            for menuitem, valfunc in self.menuitems_ssorting:
                if menuitem.isChecked():
                    self._ssort = valfunc
            
            self.sortingmode_change()
    
        def sortingmode_change(self, ignore=None):
            for menuitem, (gather, order, color) in self.menuitems_sorting:
                if menuitem.isChecked():
                    self.set_gathering(gather, order, color)
                    
            self.sortingmode_change_time = time.time()
            
        def lowpass_change(self, value, ignore=None):
            self.lowpass = value
            self.passband_check()
            self.update()
            
        def highpass_change(self, value, ignore=None):
            self.highpass = value
            self.passband_check()
            self.update()
    
        def passband_check(self):
            if self.highpass and self.lowpass and self.highpass >= self.lowpass:
                self.message = 'Corner frequency of highpass larger than corner frequency of lowpass! I will now deactivate the higpass.'
                self.update_status()
            else:
                oldmess = self.message
                self.message = None
                if oldmess is not None:
                    self.update_status()        
        
        def gain_change(self, value, ignore):
            self.gain = value
            self.update()
            
        def rot_change(self, value, ignore):
            self.rotate = value
            self.update()
    
        def get_min_deltat(self):
            if self.pile.deltatmin is None:
                return 0.01
            else:
                return self.pile.deltatmin
        
        def deselect_all(self):
            for marker in self.markers:
                marker.set_selected(False)
        
        def animate_picking(self):
            point = self.mapFromGlobal(QCursor.pos())
            self.update_picking(point.x(), point.y(), doshift=True)
            
        def get_nslc_ids_for_track(self, ftrack):
            itrack = int(ftrack)
            if itrack in self.track_to_nslc_ids:
                return self.track_to_nslc_ids[int(ftrack)]
            else:
                return []
                
        def stop_picking(self, x,y, abort=False):
            if self.picking:
                self.update_picking(x,y, doshift=False)
                #self.picking.hide()
                self.picking = None
                self.picking_down = None
                self.picking_timer.stop()
                self.picking_timer = None
                if not abort:
                    tmi = self.floating_marker.tmin
                    tma = self.floating_marker.tmax
                    self.markers.append(self.floating_marker)
                    self.floating_marker.set_selected(True)
                    print self.floating_marker
                
                self.floating_marker = None
        
        
        def start_picking(self, ignore):
            
            if not self.picking:
                self.deselect_all()
                self.picking = QRubberBand(QRubberBand.Rectangle)
                point = self.mapFromGlobal(QCursor.pos())
                
                gpoint = self.mapToGlobal( QPoint(point.x(), 0) )
                self.picking.setGeometry( gpoint.x(), gpoint.y(), 1, self.height())
                t = self.time_projection.rev(point.x())
                
                ftrack = self.track_to_screen.rev(point.y())
                nslc_ids = self.get_nslc_ids_for_track(ftrack)
                self.floating_marker = Marker(nslc_ids, t,t)
                self.floating_marker.set_selected(True)
    
                ##self.picking.show()
                #self.setMouseTracking(True)
                
                self.picking_timer = QTimer()
                self.connect( self.picking_timer, SIGNAL("timeout()"), self.animate_picking )
                self.picking_timer.setInterval(50)
                self.picking_timer.start()
    
        
        def update_picking(self, x,y, doshift=False):
            if self.picking:
                mouset = self.time_projection.rev(x)
                dt = 0.0
                if mouset < self.tmin or mouset > self.tmax:
                    if mouset < self.tmin:
                        dt = -(self.tmin - mouset)
                    else:
                        dt = mouset - self.tmax 
                    ddt = self.tmax-self.tmin
                    dt = max(dt,-ddt/10.)
                    dt = min(dt,ddt/10.)
                    
                x0 = x
                if self.picking_down is not None:
                    x0 = self.time_projection(self.picking_down[0])
                
                w = abs(x-x0)
                x0 = min(x0,x)
                
                tmin, tmax = self.time_projection.rev(x0), self.time_projection.rev(x0+w)
                tmin, tmax = ( max(working_system_time_range[0], tmin),
                            min(working_system_time_range[1], tmax))
                                
                p1 = self.mapToGlobal( QPoint(x0, 0))
                
                self.picking.setGeometry( p1.x(), p1.y(), max(w,1), self.height())
                
                ftrack = self.track_to_screen.rev(y)
                nslc_ids = self.get_nslc_ids_for_track(ftrack)
                self.floating_marker.set(nslc_ids, tmin, tmax)
                
                if dt != 0.0 and doshift:
                    self.set_time_range(self.tmin+dt, self.tmax+dt)
                
                self.update()
    
        def update_status(self):
            
            if self.message is None:
                point = self.mapFromGlobal(QCursor.pos())
                
                mouse_t = self.time_projection.rev(point.x())
                if not is_working_time(mouse_t): return
                if self.floating_marker:
                    tmi, tma = self.floating_marker.tmin, self.floating_marker.tmax
                    tt, ms = gmtime_x(tmi)
                
                    if tmi == tma:
                        message = mystrftime(fmt='Pick: %Y-%m-%d %H:%M:%S .%r', tt=tt, milliseconds=ms)
                    else:
                        srange = '%g s' % (tma-tmi)
                        message = mystrftime(fmt='Start: %Y-%m-%d %H:%M:%S .%r Length: '+srange, tt=tt, milliseconds=ms)
                else:
                    tt, ms = gmtime_x(mouse_t)
                
                    message = mystrftime(fmt=None,tt=tt,milliseconds=ms)
            else:
                message = self.message
                
            sb = self.window().statusBar()
            sb.clearMessage()
            sb.showMessage(message)
            
        def set_sortingmode_change_delay_time(self, dt):
            self.sortingmode_change_delay_time = dt
            
        def sortingmode_change_delayed(self):
            now = time.time()
            return (self.sortingmode_change_delay_time is not None and 
                now - self.sortingmode_change_time < self.sortingmode_change_delay_time)
           
        def set_visible_marker_kinds(self, kinds):
            self.deselect_all()
            self.visible_marker_kinds = tuple(kinds)

        def following(self):
            return self.follow_timer is not None and not self.following_interrupted()
        
        def following_interrupted(self, now=None):
            if now is None:
                now = time.time()
            return now - self.interactive_range_change_time < self.interactive_range_change_delay_time

        def follow(self, tlen, interval=50):
            self.follow_time = tlen
            self.follow_timer = QTimer(self)
            self.connect( self.follow_timer, SIGNAL("timeout()"), self.follow_update ) 
            self.follow_timer.setInterval(interval)
            self.follow_timer.start()
            
        def follow_update(self):
            now = time.time()
            if self.following_interrupted(now):
                return
            self.set_time_range(now-self.follow_time, now)
            self.update()
     
        def myclose(self, return_tag=''):
            self.timer.stop()
            if self.follow_timer is not None:
                self.follow_timer.stop()
            self.window().close()
            
            for snuffling in list(self.snufflings):
                self.remove_snuffling( snuffling )

            self.return_tag = return_tag

        def set_error_message(self, key, value):
            if value is None:
                if key in self.error_messages:
                    del self.error_messages[key]
            else:
                self.error_messages[key] = value
        
        def inputline_changed(self, text):
            pass

        def inputline_finished(self, text):
            line = str(text)

            toks = line.split()
            clearit, hideit, error = False, True, None
            if len(toks) >= 1:
                command = toks[0].lower()
                try:
                    quick_filter_commands = { 'n': '%s.*.*.*', 's': '*.%s.*.*', 'l': '*.*.%s.*', 'c': '*.*.*.%s' }
                    if command in quick_filter_commands:
                        if len(toks) >= 2:
                            patterns = [ quick_filter_commands[toks[0]] % pat for pat in toks[1:]  ]
                            self.set_quick_filter_patterns(patterns, line)
                        else:
                            self.set_quick_filter_patterns(None)
                        
                        self.update()

                    if command in ('hide', 'unhide'):
                        if len(toks) in (2,3):
                            if len(toks) == 2:
                                pattern = toks[1]
                            elif len(toks) == 3:
                                x = { 'n': '%s.*.*.*', 's': '*.%s.*.*', 'l': '*.*.%s.*', 'c': '*.*.*.%s' }
                                if toks[1] in x:
                                    pattern = x[toks[1]] % toks[2]
                            
                            if command == 'hide':
                                self.add_blacklist_pattern( pattern )
                            else:
                                self.remove_blacklist_pattern( pattern )
                        
                        elif command == 'unhide' and len(toks) == 1:
                            self.clear_blacklist()
                        
                        clearit = True
                        
                        self.update()
                
                    elif command == 'markers':
                        if len(toks) == 2:
                            if toks[1] == 'all':
                                kinds = self.all_marker_kinds
                            else:
                                kinds = []
                                for x in toks[1]:
                                    try:
                                        kinds.append(int(x))
                                    except:
                                        pass

                            self.set_visible_marker_kinds(kinds)

                        elif len(toks) == 1:
                            self.set_visible_marker_kinds(())

                        self.update()

                    elif command == 'scaling':
                        if len(toks) >= 3:
                            vmin, vmax = [ pyrocko.model.float_or_none(x) for x in toks[-2:] ]

                        def upd(d,k,vmin,vmax):
                            if k in d:
                                if vmin is not None:
                                    d[k] = vmin, d[k][1]
                                if vmax is not None:
                                    d[k] = d[k][0], vmax

                        if len(toks) == 1:
                            self.remove_scaling_hooks()

                        elif len(toks) == 3:
                            def hook(data_ranges):
                                for k in data_ranges:
                                    upd(data_ranges, k, vmin, vmax)

                            self.set_scaling_hook('_', hook)
                            
                        elif len(toks) == 4:
                            pattern = toks[1]
                            def hook(data_ranges):
                                for k in pyrocko.util.match_nslcs(pattern, data_ranges.keys()):
                                    upd(data_ranges, k, vmin, vmax)
                            
                            self.set_scaling_hook(pattern, hook)

                    elif command == 'goto':
                        toks2 = line.split(None, 1)
                        if len(toks2) == 2:
                            arg = toks2[1]
                            if re.match(r'^\d\d\d\d-\d\d(-\d\d( \d\d(:\d\d(:\d\d(.\d+)?)?)?)?)?$', arg):
                                supl = '1970-01-01 00:00:00'
                                if len(supl) > len(arg):
                                    arg = arg + supl[-(len(supl)-len(arg)):]
                                t = pyrocko.util.str_to_time(arg)
                                self.go_to_time(t)
                            
                            elif re.match(r'^\d\d:\d\d(:\d\d(.\d+)?)?$', arg):
                                supl = '00:00:00'
                                if len(supl) > len(arg):
                                    arg = arg + supl[-(len(supl)-len(arg)):]
                                tmin, tmax = self.get_time_range()
                                sdate = pyrocko.util.time_to_str(tmin/2.+tmax/2., format='%Y-%m-%d')
                                t = pyrocko.util.str_to_time(sdate + ' ' + arg)
                                self.go_to_time(t)

                            else:
                                self.go_to_event_by_name(arg)


                    elif command in ('n', 's', 'l', 'c'):
                        self.update() 
                    
                    else:
                        raise PileViewerMainException('No such command: %s' % command)
                        
                except PileViewerMainException, e:
                    error = str(e)
                    hideit = False
                
            return clearit, hideit, error
        
    return PileViewerMain

PileViewerMain = MakePileViewerMainClass(QWidget)
GLPileViewerMain = MakePileViewerMainClass(QGLWidget)

class LineEditWithAbort(QLineEdit):

    def keyPressEvent(self, key_event):
        if key_event.key() == Qt.Key_Escape:
            self.emit( SIGNAL('aborted()') )
        else:
            return QLineEdit.keyPressEvent(self, key_event)

class PileViewer(QFrame):
    '''PileViewerMain + Controls + Inputline'''
    
    def __init__(self, pile, ntracks_shown_max=20, use_opengl=False, panel_parent=None, *args):
        apply(QFrame.__init__, (self,) + args)
        
        if use_opengl:
            self.viewer = GLPileViewerMain(pile, ntracks_shown_max=ntracks_shown_max, panel_parent=panel_parent)
        else:
            self.viewer = PileViewerMain(pile, ntracks_shown_max=ntracks_shown_max, panel_parent=panel_parent)
        
        layout = QGridLayout()
        self.setLayout( layout )
        layout.setContentsMargins(0,0,0,0)
        layout.setSpacing(0)
        
        #self.setFrameShape(QFrame.StyledPanel)
        #self.setFrameShadow(QFrame.Sunken)

        self.input_area = QFrame(self)
        ia_layout = QGridLayout()
        ia_layout.setContentsMargins(11,11,11,11)
        self.input_area.setLayout(ia_layout)

        self.inputline = LineEditWithAbort(self.input_area)
        self.connect(self.inputline, SIGNAL('returnPressed()'), self.inputline_returnpressed)
        self.connect(self.inputline, SIGNAL('editingFinished()'), self.inputline_finished)
        self.connect(self.inputline, SIGNAL('aborted()'), self.inputline_aborted)
        self.connect(self.inputline, SIGNAL('textEdited(QString)'), self.inputline_changed)
        self.inputline.setFocusPolicy(Qt.ClickFocus)
        self.input_area.hide()
        
        self.inputline_error_str = None
        
        self.inputline_error = QLabel()
        self.inputline_error.hide()

        ia_layout.addWidget(self.inputline, 0, 0)
        ia_layout.addWidget(self.inputline_error, 1, 0)        
        layout.addWidget(self.input_area, 0,0,1,2)
        layout.addWidget( self.viewer, 1, 0 )

        pb = Progressbars(self)
        layout.addWidget(pb, 2,0,1,2)
        self.progressbars = pb
        
        scrollbar = QScrollBar(Qt.Vertical)
        self.scrollbar = scrollbar
        layout.addWidget( scrollbar, 1, 1 )
        self.connect(self.scrollbar, SIGNAL('valueChanged(int)'), self.scrollbar_changed)
        self.block_scrollbar_changes = False
        
        self.connect(self.viewer, SIGNAL('want_input()'), self.inputline_show)
        self.connect(self.viewer, SIGNAL('tracks_range_changed(int,int,int)'), self.tracks_range_changed)

    def get_progressbars(self):
        return self.progressbars

    def inputline_show(self):
        self.input_area.show()
        self.inputline.setFocus(Qt.OtherFocusReason)
        self.inputline.selectAll()
 
    def inputline_set_error(self, string):
        self.inputline_error_str = string
        self.inputline.setPalette( pyrocko.gui_util.get_err_palette() )
        self.inputline.selectAll()
        self.inputline_error.setText(string)
        self.input_area.show()
        self.inputline_error.show()
        
    def inputline_clear_error(self):
        if self.inputline_error_str:
            self.inputline.setPalette( QApplication.palette() )
            self.inputline_error_str = None
            self.inputline_error.clear()
            self.inputline_error.hide()
            
    def inputline_changed(self, line):
        self.viewer.inputline_changed(str(line))
        self.inputline_clear_error()
        
    def inputline_returnpressed(self):
        line = str(self.inputline.text())
        clearit, hideit, error = self.viewer.inputline_finished(line)

        if error:
            self.inputline_set_error(error)
        
        if clearit:
            self.inputline.blockSignals(True)
<<<<<<< HEAD
            qpat, qinp = self.viewer.get_quick_filter_pattern()
=======
            qpat, qinp = self.pile_overview.get_quick_filter_patterns()
>>>>>>> f1e86907
            if qpat is None:
                self.inputline.clear()
            else:
                self.inputline.setText(qinp)
            self.inputline.blockSignals(False)
        
        if hideit and not error:
            self.viewer.setFocus(Qt.OtherFocusReason) 
            self.input_area.hide()
       
    def inputline_aborted(self):
        self.viewer.setFocus(Qt.OtherFocusReason) 
        self.input_area.hide()

    def inputline_finished(self):
        pass

    def tracks_range_changed(self, ntracks, ilo, ihi):
        if self.block_scrollbar_changes:
            return
                
        self.scrollbar.blockSignals(True)
        self.scrollbar.setPageStep(ihi-ilo)
        vmax = max(0,ntracks-(ihi-ilo))
        self.scrollbar.setRange(0, vmax)
        self.scrollbar.setValue(ilo)
        self.scrollbar.setHidden(vmax == 0)
        self.scrollbar.blockSignals(False)

    def scrollbar_changed(self, value):
        self.block_scrollbar_changes = True
        ilo = value
        ihi = ilo + self.scrollbar.pageStep()
        self.viewer.set_tracks_range((ilo, ihi))
        self.block_scrollbar_changes = False
        self.update_contents()
        
    def controls(self):
        frame = QFrame(self)
        layout = QGridLayout()
        frame.setLayout(layout)
        minfreq = 0.001
        maxfreq = 0.5/self.viewer.get_min_deltat()
        if maxfreq < 100.*minfreq:
            minfreq = maxfreq*0.00001
        
        self.lowpass_control = ValControl(high_is_none=True)
        self.lowpass_control.setup('Lowpass [Hz]:', minfreq, maxfreq, maxfreq, 0)
        self.highpass_control = ValControl(low_is_none=True)
        self.highpass_control.setup('Highpass [Hz]:', minfreq, maxfreq, minfreq, 1)
        self.gain_control = ValControl()
        self.gain_control.setup('Gain:', 0.001, 1000., 1., 2)
        self.rot_control = LinValControl()
        self.rot_control.setup('Rotate [deg]:', -180., 180., 0., 3)
        self.connect( self.lowpass_control, SIGNAL("valchange(PyQt_PyObject,int)"), self.viewer.lowpass_change )
        self.connect( self.highpass_control, SIGNAL("valchange(PyQt_PyObject,int)"), self.viewer.highpass_change )
        self.connect( self.gain_control, SIGNAL("valchange(PyQt_PyObject,int)"), self.viewer.gain_change )
        self.connect( self.rot_control, SIGNAL("valchange(PyQt_PyObject,int)"), self.viewer.rot_change )
       
        for icontrol, control in enumerate((self.highpass_control, self.lowpass_control, self.gain_control, self.rot_control)):
            for iwidget, widget in enumerate(control.widgets()):
                layout.addWidget( widget, icontrol, iwidget )
        
        spacer = QSpacerItem(0, 0, QSizePolicy.Expanding, QSizePolicy.Expanding)
        layout.addItem(spacer, 4,0, 1, 3)

        return frame
   
    def setup_snufflings(self):
        self.viewer.setup_snufflings()

    def get_view(self):
        return self.viewer
    
    def update_contents(self):
        self.viewer.update()
    
    def get_pile(self):
        return self.viewer.get_pile()

from forked import Forked
class SnufflerOnDemand(QApplication, Forked):
    def __init__(self, *args):
        apply(QApplication.__init__, (self,) + args)
        Forked.__init__(self, flipped=True)
        self.timer = QTimer( self )
        self.connect( self.timer, SIGNAL("timeout()"), self.periodical ) 
        self.timer.setInterval(100)
        self.timer.start()
        self.caller_has_quit = False
        self.viewers = {}
        self.windows = []
        
    def dispatch(self, command, args, kwargs):
        method = getattr(self, command)
        method(*args, **kwargs)
        
    def add_traces(self, traces, viewer_id='default'):
        viewer = self.get_viewer(viewer_id)
        pile = viewer.get_pile()
        memfile = pyrocko.pile.MemTracesFile(None, traces)
        pile.add_file(memfile)
        viewer.update_contents()
        
    def periodical(self):
        if not self.caller_has_quit:
            self.caller_has_quit = not self.process()
            
    def get_viewer(self, viewer_id):
        if viewer_id not in self.viewers:
            self.new_viewer(viewer_id)
            
        return self.viewers[viewer_id]
            
    def new_viewer(self, viewer_id):
        pile = pyrocko.pile.Pile()
        pile_viewer = PileViewer(pile)
        win = QMainWindow()
        win.setCentralWidget(pile_viewer)
        win.setWindowTitle( "Snuffler (%s)" % (viewer_id) )        
        win.show()
        self.viewers[viewer_id] = pile_viewer
        self.windows.append(win)
        
    def run(self):
        self.exec_()
    

def snuffle(traces=None, viewer_id='default'):
    
    if Global.appOnDemand is None:
        app = Global.appOnDemand = SnufflerOnDemand([])
        
    app = Global.appOnDemand
    if traces is not None:
        app.call('add_traces', traces, viewer_id)
    <|MERGE_RESOLUTION|>--- conflicted
+++ resolved
@@ -11,13 +11,8 @@
 from pyrocko.util import TableWriter, TableReader
 
 from pyrocko.nano import Nano
-<<<<<<< HEAD
-from pyrocko.gui_util import ValControl, LinValControl, Marker, EventMarker, PhaseMarker, make_QPolygonF, draw_label, \
+from pyrocko.gui_util import ValControl, LinValControl, Marker, EventMarker, PhaseMarker, make_QPolygonF, draw_label, Label, \
     gmtime_x, myctime, mystrftime, Progressbars
-=======
-from pyrocko.gui_util import ValControl, LinValControl, Marker, EventMarker, PhaseMarker, make_QPolygonF, draw_label, Label, \
-    gmtime_x, myctime, mystrftime
->>>>>>> f1e86907
 
 from PyQt4.QtCore import *
 from PyQt4.QtGui import *
@@ -2006,9 +2001,6 @@
                 secondary_pen = QPen(QColor(*secondary_color))
                 p.setPen(primary_pen)
                 
-<<<<<<< HEAD
-                processed_traces = self.prepare_cutout2(self.tmin, self.tmax, 
-=======
                 font = QFont()
                 font.setBold(True)
 
@@ -2019,8 +2011,7 @@
                 p.setFont(font)
                 label_bg = QBrush( QColor(255,255,255,100) )
                 
-                processed_traces = self.prepare_cutout(self.tmin, self.tmax, 
->>>>>>> f1e86907
+                processed_traces = self.prepare_cutout2(self.tmin, self.tmax, 
                                                     trace_selector=self.trace_selector, 
                                                     degap=self.menuitem_degap.isChecked())
                 
@@ -3022,11 +3013,7 @@
         
         if clearit:
             self.inputline.blockSignals(True)
-<<<<<<< HEAD
-            qpat, qinp = self.viewer.get_quick_filter_pattern()
-=======
-            qpat, qinp = self.pile_overview.get_quick_filter_patterns()
->>>>>>> f1e86907
+            qpat, qinp = self.viewer.get_quick_filter_patterns()
             if qpat is None:
                 self.inputline.clear()
             else:
