--- conflicted
+++ resolved
@@ -527,8 +527,6 @@
         self.tmin = tmin
         self.tmax = tmax
 
-<<<<<<< HEAD
-=======
     def draw(self, p, itrack, trace, time_projection, track_projection, gain):
         print itrack, self.ftrack
         if self.ftrack >= 0 and int(math.floor(self.ftrack)) != itrack: return
@@ -569,9 +567,6 @@
         try: drawpoint(self.tmax, trace.interpolate(self.tmax))
         except IndexError: pass
         
-            
-        
->>>>>>> 29cb64ea
 class PileOverview(QWidget):
     def __init__(self, pile, ntracks_shown_max, *args):
         apply(QWidget.__init__, (self,) + args)
